# Copyright (C) 2015-2019, Wazuh Inc.
# Created by Wazuh, Inc. <info@wazuh.com>.
# This program is free software; you can redistribute it and/or modify it under the terms of GPLv2


from setuptools import setup, find_packages


setup(name='wazuh_testing',
      version='3.11.0',
      description='Wazuh testing utilites to help programmers automate tests',
      url='https://github.com/wazuh',
      author='Wazuh',
      author_email='hello@wazuh.com',
      license='GPLv2',
      packages=find_packages(),
<<<<<<< HEAD
      package_data={'wazuh_testing': ['data/syscheck_event.json', 'data/syscheck_event_windows.json']},
=======
      package_data={'wazuh_testing': ['data/syscheck_event.json', 'data/mitre_event.json']},
>>>>>>> 6e5bb1f9
      include_package_data=True,
      install_requires=['jq==0.1.6'],
      zip_safe=False
      )<|MERGE_RESOLUTION|>--- conflicted
+++ resolved
@@ -14,11 +14,10 @@
       author_email='hello@wazuh.com',
       license='GPLv2',
       packages=find_packages(),
-<<<<<<< HEAD
-      package_data={'wazuh_testing': ['data/syscheck_event.json', 'data/syscheck_event_windows.json']},
-=======
-      package_data={'wazuh_testing': ['data/syscheck_event.json', 'data/mitre_event.json']},
->>>>>>> 6e5bb1f9
+      package_data={'wazuh_testing': ['data/syscheck_event.json',
+                                      'data/syscheck_event_windows.json',
+                                      'data/mitre_event.json']
+                    },
       include_package_data=True,
       install_requires=['jq==0.1.6'],
       zip_safe=False
