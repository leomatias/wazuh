# Copyright (C) 2015-2019, Wazuh Inc.
# Created by Wazuh, Inc. <info@wazuh.com>.
# This program is free software; you can redistribute it and/or modify it under the terms of GPLv2

import os
import sys
import time
<<<<<<< HEAD
import xml.etree.ElementTree as ET
from datetime import datetime
from subprocess import DEVNULL, check_call, check_output
from typing import List


WAZUH_PATH = os.path.join('/', 'var', 'ossec')
WAZUH_CONF = os.path.join(WAZUH_PATH, 'etc', 'ossec.conf')
WAZUH_SOURCES = os.path.join('/', 'wazuh')
GEN_OSSEC = os.path.join(WAZUH_SOURCES, 'gen_ossec.sh')
=======
import threading
>>>>>>> e715a6d8


class TimeMachine:
    """ Context manager that goes forward/back in time and comes back to real time once it finishes its instance
    """

    def __init__(self, timedelta):
        """ Saves time frame given by user

        :param timedelta: time frame
        :type timedelta: timedelta
        """
        self.time_delta = timedelta

    def __enter__(self):
        """ Calls travel_to_future function with saved timedelta as argument
        """
        self.travel_to_future(self.time_delta)

    def __exit__(self, exc_type, exc_value, exc_traceback):
        """ Calls travel_to_future again before exiting with a negative timedelta
        """
        self.travel_to_future(self.time_delta * -1)

    @staticmethod
    def _linux_set_time(time_):
        """ Changes date and time in a Linux system

        :param time_: new date and time to set
        :type time_: time
        """
        import subprocess
        import shlex

        subprocess.call(shlex.split("timedatectl set-ntp false"))
        subprocess.call(shlex.split("sudo date -s '%s'" % time_))

    @staticmethod
    def _win_set_time(time_):
        """ Changes date and time in a Windows system

        :param time_: new date and time to set
        :type time_: time
        """
        import os
        date_ = str(time_.date())
        time_ = str(time_.time()).split('.')
        time_ = time_[0]
        os.system('date ' + date_)
        os.system('time ' + time_)

    @staticmethod
    def travel_to_future(time_delta):
        """ Checks which system are we running this code in and calls its proper function

        :param time_delta: time frame we want to skip. It can have a negative value
        :type time_delta: timedelta
        """
        future = datetime.now() + time_delta
        if sys.platform == 'linux2' or sys.platform == 'linux':
            TimeMachine._linux_set_time(future.isoformat())
        elif sys.platform == 'win32':
            TimeMachine._win_set_time(future)


class TestEnvironment:
    """Class to prepare a custom configuration for a test."""

    def __init__(self, section: str, new_values: List, new_attributes: List,
                 checks: List = None) -> None:
        """Initialize TestEnvironment class.

        :param section: Section of 'ossec.conf' to edit
        :param new_values: List with dictionaries for replacing element values in a section
        :param new_attributes: Dictionary with the values of new attributes in a section
        :param checks: Dictionary with different checks for testing the environment
        """
        self.backup_conf = get_wazuh_conf()
        self.section = section
        self.new_values = new_values
        self.new_attributes = new_attributes
        self.checks = checks
        self.new_conf = set_section_configuration(self.section,
                                                  self.new_values,
                                                  self.new_attributes)


def set_wazuh_conf(wazuh_conf: ET.ElementTree):
    """Set up Wazuh configuration. Wazuh will be restarted for applying it."""
    write_wazuh_conf(wazuh_conf)
    print("Restarting Wazuh...")
    command = os.path.join(WAZUH_PATH, 'bin/ossec-control')
    arguments = ['restart']
    check_call([command] + arguments, stdout=DEVNULL, stderr=DEVNULL)


def truncate_file(file_path):
    with open(file_path, 'w'):
        pass


def wait_for_condition(condition_checker, args=None, kwargs=None, timeout=-1):
    args = [] if args is None else args
    kwargs = {} if kwargs is None else kwargs
    time_step = 0.5
    max_iterations = timeout / time_step
    begin = time.time()
    iterations = 0
    while not condition_checker(*args, **kwargs):
        if timeout != -1 and iterations > max_iterations:
            raise TimeoutError()
        iterations += 1
<<<<<<< HEAD
        time.sleep(timestep)


def generate_wazuh_conf(args: List = None) -> ET.ElementTree:
    """Generate a configuration file for Wazuh.

    :param args: Arguments for generating ossec.conf (install_type, distribution, version)
    :return: ElementTree with a new Wazuh configuration generated from 'gen_ossec.sh'
    """
    gen_ossec_args = args if args else ['conf', 'manager', 'rhel', '7']
    wazuh_config = check_output([GEN_OSSEC] + gen_ossec_args).decode(encoding='utf-8', errors='ignore')

    return ET.ElementTree(ET.fromstring(wazuh_config))


def get_wazuh_conf() -> ET.ElementTree:
    """Get current 'ossec.conf' file.

    :return: ElemenTree with current Wazuh configuration
    """
    return ET.parse(WAZUH_CONF)


def write_wazuh_conf(wazuh_conf: ET.ElementTree):
    """Write a new configuration in 'ossec.conf' file."""
    return wazuh_conf.write(WAZUH_CONF, encoding='utf-8')


def set_section_configuration(section: str = 'syscheck',
                              new_values: List = None,
                              new_attributes: List = None) -> ET.ElementTree:
    """Set a configuration in a section of Wazuh.

    :param wazuh_conf: XML with the Wazuh configuration (ossec.conf)
    :param new_values: List with dictionaries for settings elements
    :param new_attributes: dictionaries for setting attributes of elements
    :return: ElementTree with the custom Wazuh configuration
    """
    wazuh_conf = get_wazuh_conf()
    section_conf = wazuh_conf.find('/'.join([section]))
    # clear section
    section_conf.clear()
    # insert elements
    if new_values:
        for elem in new_values:
            for tag_name, new_value in elem.items():
                tag = ET.SubElement(section_conf, tag_name)
                tag.text = new_value
    # set attributes
    if new_attributes:
        for elem in new_attributes:
            for tag_name, attr_list in elem.items():
                tag = wazuh_conf.find('/'.join([section, tag_name]))
                #tag = ET.SubElement(section_conf, tag_name)
                for attr in attr_list:
                    attr_name, new_attr_value = list(attr.items())[0]
                    tag.attrib[attr_name] = new_attr_value

    return wazuh_conf
=======
        time.sleep(time_step)


def _callback_default(line):
    print(line)
    return None


class Timer(threading.Thread):

    def __init__(self, timeout=10, function=None, time_step=0.5):
        threading.Thread.__init__(self)
        self.timeout = timeout
        self.function = function
        self.time_step = time_step
        self._cancel = threading.Event()

    def run(self):
        max_iterations = int(self.timeout / self.time_step)
        for i in range(max_iterations):
            time.sleep(self.time_step)
            if self.is_canceled():
                return
        self.function()
        return

    def cancel(self):
        self._cancel.set()

    def is_canceled(self):
        return self._cancel.is_set()


class FileMonitor:

    def __init__(self, file_path, time_step=0.5):
        self.file_path = file_path
        self._position = 0
        self.time_step = time_step
        self._continue = False
        self._abort = False
        self._result = None
        self.timer = None

    def _monitor(self, callback=_callback_default):
        """Wait for new lines to be appended to the file.

        A callback function will be called every time a new line is detected. This function must receive two
        positional parameters: a references to the FileMonitor object and the line detected.
        """
        with open(self.file_path) as f:
            print(f"Seeking to: {self._position}")
            f.seek(self._position)
            while self._continue:
                if self._abort:
                    self.stop()
                    raise TimeoutError()
                self._position = f.tell()
                line = f.readline()
                if not line:
                    f.seek(self._position)
                    time.sleep(self.time_step)
                else:
                    self._result = callback(line)
                    if self._result:
                        self.stop()

            self._position = f.tell()

    def start(self, timeout=-1, callback=_callback_default):
        """Start the file monitoring until the stop method is called"""
        if not self._continue:
            self._continue = True
            self._abort = False
            if timeout > 0:
                print(f"Pongo el temporizador a {timeout} segundos")
                self.timer = Timer(timeout, self.abort)
                self.timer.start()
            self._monitor(callback=callback)

    def stop(self):
        """Stop the file monitoring. It can be restart calling the start method"""
        self._continue = False
        if self.timer:
            self.timer.cancel()
            self.timer.join()

    def abort(self):
        """Abort because of timeout"""
        print("Aborto por timeout!!!!!!!!!!!")
        self._abort = True

    def result(self):
        return self._result
>>>>>>> e715a6d8
<|MERGE_RESOLUTION|>--- conflicted
+++ resolved
@@ -5,7 +5,7 @@
 import os
 import sys
 import time
-<<<<<<< HEAD
+import threading
 import xml.etree.ElementTree as ET
 from datetime import datetime
 from subprocess import DEVNULL, check_call, check_output
@@ -16,9 +16,6 @@
 WAZUH_CONF = os.path.join(WAZUH_PATH, 'etc', 'ossec.conf')
 WAZUH_SOURCES = os.path.join('/', 'wazuh')
 GEN_OSSEC = os.path.join(WAZUH_SOURCES, 'gen_ossec.sh')
-=======
-import threading
->>>>>>> e715a6d8
 
 
 class TimeMachine:
@@ -131,8 +128,7 @@
         if timeout != -1 and iterations > max_iterations:
             raise TimeoutError()
         iterations += 1
-<<<<<<< HEAD
-        time.sleep(timestep)
+        time.sleep(time_step)
 
 
 def generate_wazuh_conf(args: List = None) -> ET.ElementTree:
@@ -191,10 +187,6 @@
                     tag.attrib[attr_name] = new_attr_value
 
     return wazuh_conf
-=======
-        time.sleep(time_step)
-
-
 def _callback_default(line):
     print(line)
     return None
@@ -285,5 +277,4 @@
         self._abort = True
 
     def result(self):
-        return self._result
->>>>>>> e715a6d8
+        return self._result