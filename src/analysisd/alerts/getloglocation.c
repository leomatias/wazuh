/* Copyright (C) 2015-2019, Wazuh Inc.
 * Copyright (C) 2009 Trend Micro Inc.
 * All right reserved.
 *
 * This program is free software; you can redistribute it
 * and/or modify it under the terms of the GNU General Public
 * License (version 2) as published by the FSF - Free Software
 * Foundation
 */

/* Get the log directory/file based on the day/month/year */

#include "getloglocation.h"
#include "config.h"
#include "monitord/monitord.h"

/* Global definitions */
FILE *_eflog;
FILE *_aflog;
FILE *_fflog;
FILE *_jflog;
FILE *_ejflog;

/* Global variables */
static int __crt_day;
static int __alerts_rsec;
static int __archives_rsec;
static int __ecounter;
static int __acounter;
static int __fcounter;
static int __jcounter;
static int __ejcounter;
static char __elogfile[OS_FLSIZE + 1];
static char __alogfile[OS_FLSIZE + 1];
static char __flogfile[OS_FLSIZE + 1];
static char __jlogfile[OS_FLSIZE + 1];
static char __ejlogfile[OS_FLSIZE + 1];

<<<<<<< HEAD
struct timespec local_timespec;

// Open a valid log or die. No return on error.
static FILE * openlog(FILE * fp, char path[OS_FLSIZE + 1], const char * logdir, int year, const char * month, const char * tag, int day, const char * ext, const char * lname, int * counter, int rotate, __attribute__((unused)) rotation_list *list);
=======
/* Last time of each log rotation */
time_t last_archive_log = 0;
time_t last_archive_json = 0;
time_t last_alerts_log = 0;
time_t last_alerts_json = 0;

struct timespec local_timespec;

// Open a valid log or die. No return on error.
FILE * openlog(FILE * fp, char path[OS_FLSIZE + 1], const char * logdir, int year, const char * month, const char * tag, int day, const char * ext, const char * lname, int * counter, int rotate, __attribute__((unused)) rotation_list *list);
>>>>>>> 115b4e4b

void OS_InitLog()
{
    OS_InitFwLog();

    __crt_day = 0;
    __ecounter = 0;
    __acounter = 0;
    __fcounter = 0;
    __jcounter = 0;
    __ejcounter = 0;

    /* Alerts and events log file */
    memset(__alogfile, '\0', OS_FLSIZE + 1);
    memset(__elogfile, '\0', OS_FLSIZE + 1);
    memset(__flogfile, '\0', OS_FLSIZE + 1);
    memset(__jlogfile, '\0', OS_FLSIZE + 1);
    memset(__ejlogfile, '\0', OS_FLSIZE + 1);

    _eflog = NULL;
    _aflog = NULL;
    _fflog = NULL;
    _jflog = NULL;
    _ejflog = NULL;

    gettime(&local_timespec);

    /* Set the umask */
    umask(0027);
}

int OS_GetLogLocation(int day,int year,char *mon)
{
    /* Check what directories to create
     * Check if the year directory is there
     * If not, create it. Same for the month directory.
     */

    char *prev_elogfile;
    char *prev_alogfile;
    char *prev_jlogfile;
    char *prev_ejlogfile;
    char c_elogfile[OS_FLSIZE + 3];
    char c_alogfile[OS_FLSIZE + 3];
    char c_jlogfile[OS_FLSIZE + 3];
    char c_ejlogfile[OS_FLSIZE + 3];

    /* For the events in plain format */
    if (Config.logall || (Config.archives_enabled && Config.archives_log_plain)) {
        if (Config.log_archives_plain && Config.log_archives_plain->last && Config.log_archives_plain->last->first_value == day) {
            __ecounter = Config.log_archives_plain->last->second_value;
        } else {
            __ecounter = 0;
        }
        os_strdup(__elogfile, prev_elogfile);
        memset(c_elogfile, '\0', OS_FLSIZE + 1);
        snprintf(c_elogfile, OS_FLSIZE+3, "%s.gz", prev_elogfile);
        _eflog = openlog(_eflog, __elogfile, EVENTS, year, mon, "archive", day, "log", EVENTS_DAILY, &__ecounter, FALSE, Config.log_archives_plain);
        if(Config.archives_compress_rotation) {
            if(!IsFile(prev_elogfile)) {
                w_compress_gzfile(prev_elogfile, c_elogfile);
                /* Remove uncompressed file */
                if(unlink(prev_elogfile) == -1) {
                    merror("Unable to delete '%s' due to '%s'", prev_elogfile, strerror(errno));
                }
            }
        }
        os_free(prev_elogfile);
        add_new_rotation_node(Config.log_archives_plain, __elogfile, Config.archives_rotate);
    }

    /* For the events in JSON format*/
    if (Config.logall_json || (Config.archives_enabled && Config.archives_log_json)) {
        if (Config.log_archives_json && Config.log_archives_json->last && Config.log_archives_json->last->first_value == day) {
            __ejcounter = Config.log_archives_json->last->second_value;
        } else {
            __ejcounter = 0;
        }
        os_strdup(__ejlogfile, prev_ejlogfile);
        memset(c_ejlogfile, '\0', OS_FLSIZE + 1);
        snprintf(c_ejlogfile, OS_FLSIZE+3, "%s.gz", prev_ejlogfile);
        _ejflog = openlog(_ejflog, __ejlogfile, EVENTS, year, mon, "archive", day, "json", EVENTSJSON_DAILY, &__ejcounter, FALSE, Config.log_archives_json);
        if(Config.archives_compress_rotation) {
            if(!IsFile(prev_ejlogfile)) {
                w_compress_gzfile(prev_ejlogfile, c_ejlogfile);
                /* Remove uncompressed file */
                if(unlink(prev_ejlogfile) == -1) {
                    merror("Unable to delete '%s' due to '%s'", prev_ejlogfile, strerror(errno));
                }
            }
        }
        os_free(prev_ejlogfile);
        add_new_rotation_node(Config.log_archives_json, __ejlogfile, Config.archives_rotate);
    }

    /* For the alerts in plain format */
    if (Config.alerts_log || (Config.alerts_enabled && Config.alerts_log_plain)) {
        if (Config.log_alerts_plain && Config.log_alerts_plain->last && Config.log_alerts_plain->last->first_value == day) {
            __acounter = Config.log_alerts_plain->last->second_value;
        } else {
            __acounter = 0;
        }
        os_strdup(__alogfile, prev_alogfile);
        memset(c_alogfile, '\0', OS_FLSIZE + 1);
        snprintf(c_alogfile, OS_FLSIZE+3, "%s.gz", prev_alogfile);
        _aflog = openlog(_aflog, __alogfile, ALERTS, year, mon, "alerts", day, "log", ALERTS_DAILY, &__acounter, FALSE, Config.log_alerts_plain);
        if(Config.alerts_compress_rotation) {
            if(!IsFile(prev_alogfile)) {
                w_compress_gzfile(prev_alogfile, c_alogfile);
                /* Remove uncompressed file */
                if(unlink(prev_alogfile) == -1) {
                    merror("Unable to delete '%s' due to '%s'", prev_alogfile, strerror(errno));
                }
            }
        }
        os_free(prev_alogfile);
        add_new_rotation_node(Config.log_alerts_plain, __alogfile, Config.alerts_rotate);
    }

    /* For the alerts in JSON format */
    if (Config.jsonout_output || (Config.alerts_enabled && Config.alerts_log_json)) {
        if (Config.log_alerts_json && Config.log_alerts_json->last && Config.log_alerts_json->last->first_value == day) {
            __jcounter = Config.log_alerts_json->last->second_value;
        } else {
            __jcounter = 0;
        }
        os_strdup(__jlogfile, prev_jlogfile);
        memset(c_jlogfile, '\0', OS_FLSIZE + 1);
        snprintf(c_jlogfile, OS_FLSIZE+3, "%s.gz", prev_jlogfile);
        _jflog = openlog(_jflog, __jlogfile, ALERTS, year, mon, "alerts", day, "json", ALERTSJSON_DAILY, &__jcounter, FALSE, Config.log_alerts_json);
        if(Config.alerts_compress_rotation) {
            if(!IsFile(prev_jlogfile)) {
                w_compress_gzfile(prev_jlogfile, c_jlogfile);
                /* Remove uncompressed file */
                if(unlink(prev_jlogfile) == -1) {
                    merror("Unable to delete '%s' due to '%s'", prev_jlogfile, strerror(errno));
                }
            }
        }
        os_free(prev_jlogfile);
        add_new_rotation_node(Config.log_alerts_json, __jlogfile, Config.alerts_rotate);

    }

    /* For the firewall events */
    _fflog = openlog(_fflog, __flogfile, FWLOGS, year, mon, "firewall", day, "log", FWLOGS_DAILY, &__fcounter, FALSE, NULL);

    /* Setting the new day */
    __crt_day = day;
    __alerts_rsec = c_timespec.tv_sec;
    __archives_rsec = c_timespec.tv_sec;

    return (0);
}

// Open a valid log or die. No return on error.

FILE * openlog(FILE * fp, char * path, const char * logdir, int year, const char * month, const char * tag, int day, const char * ext, const char * lname, int * counter, int rotate, rotation_list *list) {

    char prev_path[OS_FLSIZE + 1];
    snprintf(prev_path, OS_FLSIZE + 1, "%s", path);

    if (fp) {
        fclose(fp);
    }

    snprintf(path, OS_FLSIZE + 1, "%s/%d/", logdir, year);

    if (IsDir(path) == -1 && mkdir(path, 0770)) {
        merror_exit(MKDIR_ERROR, path, errno, strerror(errno));
    }

    snprintf(path, OS_FLSIZE + 1, "%s/%d/%s", logdir, year, month);

    if (IsDir(path) == -1 && mkdir(path, 0770)) {
        merror_exit(MKDIR_ERROR, path, errno, strerror(errno));
    }

    if (rotate == 2) {
        snprintf(path, OS_FLSIZE + 1, "%s/%d/%s/ossec-%s-%02d.%s", logdir, year, month, tag, day, ext);
<<<<<<< HEAD
        rename(prev_path, path);
=======
        if (rename_ex(prev_path, path)) {
            merror_exit(RENAME_ERROR, prev_path, path, errno, strerror(errno));
        }
>>>>>>> 115b4e4b

        /* Update the rotation node */
        os_free(list->last->string_value);
        os_strdup(path, list->last->string_value);
        list->last->first_value = day;
        list->last->second_value = 0;

        if (fp = fopen(path, "a"), !fp) {
            merror_exit("Error opening logfile: '%s': (%d) %s", path, errno, strerror(errno));
        }
<<<<<<< HEAD

        return fp;
    }

=======

        return fp;
    }

>>>>>>> 115b4e4b
    // Create the logfile name
    if (!rotate) {
        if(*counter == 0) {
            snprintf(path, OS_FLSIZE + 1, "%s/%d/%s/ossec-%s-%02d.%s", logdir, year, month, tag, day, ext);
        } else {
            snprintf(prev_path, OS_FLSIZE + 1, "%s/%d/%s/ossec-%s-%02d-%.3d.%s", logdir, year, month, tag, day, (*counter), ext);
            if(IsFile(prev_path)){
                snprintf(path, OS_FLSIZE + 1, "%s/%d/%s/ossec-%s-%02d-%.3d.%s", logdir, year, month, tag, day, ++(*counter), ext);
            } else {
                snprintf(path, OS_FLSIZE + 1, "%s/%d/%s/ossec-%s-%02d-%.3d.%s", logdir, year, month, tag, day, (*counter), ext);
            }
        }
    } else {
        snprintf(prev_path, OS_FLSIZE + 1, "%s/%d/%s/ossec-%s-%02d-%.3d.%s", logdir, year, month, tag, day, (*counter), ext);
        if(IsFile(prev_path) || rotate){
            snprintf(path, OS_FLSIZE + 1, "%s/%d/%s/ossec-%s-%02d-%.3d.%s", logdir, year, month, tag, day, ++(*counter), ext);
        }
    }

    if (fp = fopen(path, "a"), !fp) {
        merror_exit("Error opening logfile: '%s': (%d) %s", path, errno, strerror(errno));
    }

    // Create a symlink
    unlink(lname);

    if (link(path, lname) == -1) {
        merror_exit(LINK_ERROR, path, lname, errno, strerror(errno));
    }

    return fp;
}

<<<<<<< HEAD
static FILE * rotate_logs(rotation_list *list, char *log_file, int day, int counter, int rotate, FILE *_flog, const char *month,
                 int year, const char *folder, const char *log_daily, int compress, const char *ext, const char *tag) {
    char compress_file[OS_FLSIZE + 1];
    char *previous_log = NULL;

    if (list->last) {
        os_strdup(list->last->string_value, previous_log);
    } else {
        os_strdup(log_file, previous_log);
    }
    if (list && list->last && list->last->first_value == day) {
        counter = list->last->second_value;
        rotate = 1;
    } else {
        counter = 0;
        rotate = 0;
    }
    _flog = openlog(_flog, log_file, folder, year, month, tag, day, ext, log_daily, &counter, rotate, list);
    memset(compress_file, '\0', OS_FLSIZE + 1);
    snprintf(compress_file, OS_FLSIZE, "%s.gz", previous_log);
    if (compress) {
        if (!IsFile(previous_log)) {
            w_compress_gzfile(previous_log, compress_file);
            /* Remove uncompressed file */
            if (unlink(previous_log) == -1) {
                merror("Unable to delete '%s' due to '%s'", previous_log, strerror(errno));
            }
        }
    }
    os_free(previous_log);
    return _flog;
}

void OS_RotateLogs(int day, int year, char *mon) {

    char path_alerts[PATH_MAX];
    char path_archives[PATH_MAX];
    struct tm rot;
    int rotate = 0;

    snprintf(path_alerts, PATH_MAX, "%s%s", isChroot() ? "" : DEFAULTDIR, LOGALERTS);
    snprintf(path_archives, PATH_MAX, "%s%s", isChroot() ? "" : DEFAULTDIR, LOGARCHIVES);

    gettime(&local_timespec);

    // If more than interval time has passed and the interval rotation is set for any log
    if ((Config.alerts_interval || Config.archives_interval)) {
        // If the rotation for alerts is enabled
        if (Config.alerts_rotation_enabled && Config.alerts_interval > 0) {
            // Rotate alerts.log
            if (Config.alerts_log_plain && current_time > alerts_time) {
                if (Config.alerts_min_size ? (_aflog && !fseek(_aflog, 0, SEEK_END) && ftell(_aflog) > Config.alerts_min_size) : 1) {
                    _aflog = rotate_logs(Config.log_alerts_plain, __alogfile, day, __acounter, rotate, _aflog, mon, year,
                                ALERTS, ALERTS_DAILY, Config.alerts_compress_rotation, "log", "alerts");
                    remove_old_logs(path_alerts, Config.alerts_maxage, "alerts", Config.log_alerts_plain, Config.log_alerts_json);
                    add_new_rotation_node(Config.log_alerts_plain, __alogfile, Config.alerts_rotate);
                    alerts_time = calc_next_rotation(current_time, &rot, Config.alerts_interval_units, Config.alerts_interval);
                }
            }
            // Rotate alerts.json
            if (Config.alerts_log_json && current_time > alerts_time_json) {
                if (Config.alerts_min_size ? (_jflog && !fseek(_jflog, 0, SEEK_END) && ftell(_jflog) > Config.alerts_min_size) : 1) {
                    _jflog = rotate_logs(Config.log_alerts_json, __jlogfile, day, __jcounter, rotate, _jflog, mon, year,
                                ALERTS, ALERTSJSON_DAILY, Config.alerts_compress_rotation, "json", "alerts");
                    remove_old_logs(path_alerts, Config.alerts_maxage, "alerts", Config.log_alerts_plain, Config.log_alerts_json);
                    add_new_rotation_node(Config.log_alerts_json, __jlogfile, Config.alerts_rotate);
                    alerts_time_json = calc_next_rotation(current_time, &rot, Config.alerts_interval_units, Config.alerts_interval);
                }
            }
            __alerts_rsec = local_timespec.tv_sec;
        }
        // If the rotation for archives is enabled
        if (Config.archives_rotation_enabled && Config.archives_interval >= 0) {
            // Rotation for archives.log
            if (Config.archives_log_plain && current_time > archive_time) {
                if (Config.archives_min_size ? (_eflog && !fseek(_eflog, 0, SEEK_END) && ftell(_eflog) > Config.archives_min_size) : 1) {
                    _eflog = rotate_logs(Config.log_archives_plain, __elogfile, day, __ecounter, rotate, _eflog, mon, year,
                                EVENTS, EVENTS_DAILY, Config.archives_compress_rotation, "log", "archive");
                    remove_old_logs(path_archives, Config.archives_maxage, "archives", Config.log_archives_plain, Config.log_archives_json);
                    add_new_rotation_node(Config.log_archives_plain, __elogfile, Config.archives_rotate);
                    archive_time = calc_next_rotation(current_time, &rot, Config.archives_interval_units, Config.archives_interval);
                }
            }
            // Rotation for archives.json
            if (Config.archives_log_json && current_time > archive_time_json) {
                if (Config.archives_min_size ? (_ejflog && !fseek(_ejflog, 0, SEEK_END) && ftell(_ejflog) > Config.archives_min_size) : 1) {
                    _ejflog = rotate_logs(Config.log_archives_json, __ejlogfile, day, __ejcounter, rotate, _ejflog, mon, year,
                                EVENTS, EVENTSJSON_DAILY, Config.archives_compress_rotation, "json", "archive");
                    remove_old_logs(path_archives, Config.archives_maxage, "archive", Config.log_archives_plain, Config.log_archives_json);
                    add_new_rotation_node(Config.log_archives_json, __ejlogfile, Config.archives_rotate);
                    archive_time_json = calc_next_rotation(current_time, &rot, Config.archives_interval_units, Config.archives_interval);
                }
            }
            __archives_rsec = local_timespec.tv_sec;
        }
    }

    // If the rotation for alerts is enabled and max_size is set
    if (Config.alerts_rotation_enabled && Config.alerts_max_size > 0) {
        // Rotate alerts.log only if the size of the file is bigger than max_size
        if (Config.alerts_log_plain) {
            if (_aflog && !fseek(_aflog, 0, SEEK_END) && ftell(_aflog) > Config.alerts_max_size) {
                _aflog = rotate_logs(Config.log_alerts_plain, __alogfile, day, __acounter, rotate, _aflog, mon, year,
                            ALERTS, ALERTS_DAILY, Config.alerts_compress_rotation, "log", "alerts");
                remove_old_logs(path_alerts, Config.alerts_maxage, "alerts", Config.log_alerts_plain, Config.log_alerts_json);
                add_new_rotation_node(Config.log_alerts_plain, __alogfile, Config.alerts_rotate);
                __alerts_rsec = local_timespec.tv_sec;
            }
        }
        // Rotate alerts.json only if the size of the file is bigger than max_size
        if (Config.alerts_log_json) {
            if (_jflog && !fseek(_jflog, 0, SEEK_END) && ftell(_jflog) > Config.alerts_max_size) {
                _jflog = rotate_logs(Config.log_alerts_json, __jlogfile, day, __jcounter, rotate, _jflog, mon, year,
                            ALERTS, ALERTSJSON_DAILY, Config.alerts_compress_rotation, "json", "alerts");
                remove_old_logs(path_alerts, Config.alerts_maxage, "alerts", Config.log_alerts_plain, Config.log_alerts_json);
                add_new_rotation_node(Config.log_alerts_json, __jlogfile, Config.alerts_rotate);
                __alerts_rsec = local_timespec.tv_sec;
            }
        }
    }

    // If the rotation for archives is enabled and maz_size is set
    if (Config.archives_rotation_enabled && Config.archives_max_size > 0) {
        // Rotate archives.log only if the size of the file is bigger than max_size
        if (Config.archives_log_plain) {
            if (_eflog && !fseek(_eflog, 0, SEEK_END) && ftell(_eflog) > Config.archives_max_size) {
                _eflog = rotate_logs(Config.log_archives_plain, __elogfile, day, __ecounter, rotate, _eflog, mon, year,
                            EVENTS, EVENTS_DAILY, Config.archives_compress_rotation, "log", "archive");
                remove_old_logs(path_archives, Config.archives_maxage, "archive", Config.log_archives_plain, Config.log_archives_json);
                add_new_rotation_node(Config.log_archives_plain, __elogfile, Config.archives_rotate);
                __archives_rsec = local_timespec.tv_sec;
            }
        }
        // Rotate archives.json only if the size of the file is bigger than max_size
        if (Config.archives_log_json) {
            if (_ejflog && !fseek(_ejflog, 0, SEEK_END) && ftell(_ejflog) > Config.archives_max_size) {
                _ejflog = rotate_logs(Config.log_archives_json, __ejlogfile, day, __ejcounter, rotate, _ejflog, mon, year,
                            EVENTS, EVENTSJSON_DAILY, Config.archives_compress_rotation, "json", "archive");
                remove_old_logs(path_archives, Config.archives_maxage, "archive", Config.log_archives_plain, Config.log_archives_json);
                add_new_rotation_node(Config.log_archives_json, __ejlogfile, Config.archives_rotate);
                __archives_rsec = local_timespec.tv_sec;
            }
        }
    }

    // If there hasn't been a rotation the day before, change the name of the log
    if (Config.alerts_rotation_enabled) {
        if (Config.alerts_log_plain && Config.log_alerts_plain->last && Config.log_alerts_plain->last->first_value != day && current_time != alerts_time) {
            _aflog = openlog(_aflog, __alogfile, ALERTS, year, mon, "alerts", day, "log", ALERTS_DAILY, &__acounter, 2, Config.log_alerts_plain);
        }
        if (Config.alerts_log_json && Config.log_alerts_json->last && Config.log_alerts_json->last->first_value != day && current_time != alerts_time_json) {
            _jflog = openlog(_jflog, __jlogfile, ALERTS, year, mon, "alerts", day, "json", ALERTSJSON_DAILY, &__jcounter, 2, Config.log_alerts_json);
        }
=======
FILE * rotate_logs(rotation_list *list, char *log_file, int today, int counter, int rotate, FILE *_flog, const char *month,
                 int year, const char *folder, const char *log_daily, int compress, const char *ext, const char *tag, time_t *last_rot) {
    char compress_file[OS_FLSIZE + 1];
    char *previous_log = NULL;
    int last_counter;
    char *logfile;
    struct tm last_day;

    localtime_r(last_rot, &last_day);
    os_strdup(log_file, logfile);

    if (list && list->last) {
        os_strdup(list->last->string_value, previous_log);
    } else {
        os_strdup(log_file, previous_log);
    }
    if (list && list->last && list->last->first_value == today) {
        counter = list->last->second_value;
        rotate = 1;
    } else {
        counter = 0;
        rotate = 0;
    }
    _flog = openlog(_flog, log_file, folder, year, month, tag, today, ext, log_daily, &counter, rotate, list);

    /* Log signing */
    if (list && list->last) {
        if (list->last->first_value == last_day.tm_mday) {
            last_counter = list->last->prev ? list->last->prev->second_value : -1;
        } else {
            last_counter = list->last->second_value;
        }
        if (list->last->prev && list->last->prev->first_value != last_day.tm_mday) {
            *last_rot = *last_rot - 86400;
        }
    } else {
        last_counter = -1;
    }
    sign_log(folder, logfile, last_rot, last_counter, tag, ext);
    *last_rot = time(NULL);

    /* Log compression */
    memset(compress_file, '\0', OS_FLSIZE + 1);
    snprintf(compress_file, OS_FLSIZE, "%s.gz", previous_log);
    if (compress) {
        if (!IsFile(previous_log)) {
            w_compress_gzfile(previous_log, compress_file);
            /* Remove uncompressed file */
            if (unlink(previous_log) == -1) {
                merror("Unable to delete '%s' due to '%s'", previous_log, strerror(errno));
            }
        }
    }

    os_free(previous_log);
    os_free(logfile);
    return _flog;
}

void OS_RotateLogs(int day, int year, char *mon) {

    char path_alerts[PATH_MAX];
    char path_archives[PATH_MAX];
    struct tm rot;
    int rotate = 0;

    snprintf(path_alerts, PATH_MAX, "%s%s", isChroot() ? "" : DEFAULTDIR, LOGALERTS);
    snprintf(path_archives, PATH_MAX, "%s%s", isChroot() ? "" : DEFAULTDIR, LOGARCHIVES);

    gettime(&local_timespec);

    // If more than interval time has passed and the interval rotation is set for any log
    if ((Config.alerts_interval || Config.archives_interval)) {
        // If the rotation for alerts is enabled
        if (Config.alerts_rotation_enabled && Config.alerts_interval > 0) {
            // Rotate alerts.log
            if (Config.alerts_log_plain && current_time > alerts_time) {
                if (Config.alerts_min_size ? (_aflog && !fseek(_aflog, 0, SEEK_END) && ftell(_aflog) > Config.alerts_min_size) : 1) {
                    _aflog = rotate_logs(Config.log_alerts_plain, __alogfile, day, __acounter, rotate, _aflog, mon, year,
                                ALERTS, ALERTS_DAILY, Config.alerts_compress_rotation, "log", "alerts", &last_alerts_log);
                    remove_old_logs(path_alerts, Config.alerts_maxage, "alerts", Config.log_alerts_plain, Config.log_alerts_json);
                    add_new_rotation_node(Config.log_alerts_plain, __alogfile, Config.alerts_rotate);
                    alerts_time = calc_next_rotation(current_time, &rot, Config.alerts_interval_units, Config.alerts_interval);
                }
            }
            // Rotate alerts.json
            if (Config.alerts_log_json && current_time > alerts_time_json) {
                if (Config.alerts_min_size ? (_jflog && !fseek(_jflog, 0, SEEK_END) && ftell(_jflog) > Config.alerts_min_size) : 1) {
                    _jflog = rotate_logs(Config.log_alerts_json, __jlogfile, day, __jcounter, rotate, _jflog, mon, year,
                                ALERTS, ALERTSJSON_DAILY, Config.alerts_compress_rotation, "json", "alerts", &last_alerts_json);
                    remove_old_logs(path_alerts, Config.alerts_maxage, "alerts", Config.log_alerts_plain, Config.log_alerts_json);
                    add_new_rotation_node(Config.log_alerts_json, __jlogfile, Config.alerts_rotate);
                    alerts_time_json = calc_next_rotation(current_time, &rot, Config.alerts_interval_units, Config.alerts_interval);
                }
            }
            __alerts_rsec = local_timespec.tv_sec;
        }
        // If the rotation for archives is enabled
        if (Config.archives_rotation_enabled && Config.archives_interval >= 0) {
            // Rotation for archives.log
            if (Config.archives_log_plain && current_time > archive_time) {
                if (Config.archives_min_size ? (_eflog && !fseek(_eflog, 0, SEEK_END) && ftell(_eflog) > Config.archives_min_size) : 1) {
                    _eflog = rotate_logs(Config.log_archives_plain, __elogfile, day, __ecounter, rotate, _eflog, mon, year,
                                EVENTS, EVENTS_DAILY, Config.archives_compress_rotation, "log", "archive", &last_archive_log);
                    remove_old_logs(path_archives, Config.archives_maxage, "archives", Config.log_archives_plain, Config.log_archives_json);
                    add_new_rotation_node(Config.log_archives_plain, __elogfile, Config.archives_rotate);
                    archive_time = calc_next_rotation(current_time, &rot, Config.archives_interval_units, Config.archives_interval);
                }
            }
            // Rotation for archives.json
            if (Config.archives_log_json && current_time > archive_time_json) {
                if (Config.archives_min_size ? (_ejflog && !fseek(_ejflog, 0, SEEK_END) && ftell(_ejflog) > Config.archives_min_size) : 1) {
                    _ejflog = rotate_logs(Config.log_archives_json, __ejlogfile, day, __ejcounter, rotate, _ejflog, mon, year,
                                EVENTS, EVENTSJSON_DAILY, Config.archives_compress_rotation, "json", "archive", &last_archive_json);
                    remove_old_logs(path_archives, Config.archives_maxage, "archive", Config.log_archives_plain, Config.log_archives_json);
                    add_new_rotation_node(Config.log_archives_json, __ejlogfile, Config.archives_rotate);
                    archive_time_json = calc_next_rotation(current_time, &rot, Config.archives_interval_units, Config.archives_interval);
                }
            }
            __archives_rsec = local_timespec.tv_sec;
        }
    }

    // If the rotation for alerts is enabled and max_size is set
    if (Config.alerts_rotation_enabled && Config.alerts_max_size > 0) {
        // Rotate alerts.log only if the size of the file is bigger than max_size
        if (Config.alerts_log_plain) {
            if (_aflog && !fseek(_aflog, 0, SEEK_END) && ftell(_aflog) > Config.alerts_max_size) {
                _aflog = rotate_logs(Config.log_alerts_plain, __alogfile, day, __acounter, rotate, _aflog, mon, year,
                            ALERTS, ALERTS_DAILY, Config.alerts_compress_rotation, "log", "alerts", &last_alerts_log);
                remove_old_logs(path_alerts, Config.alerts_maxage, "alerts", Config.log_alerts_plain, Config.log_alerts_json);
                add_new_rotation_node(Config.log_alerts_plain, __alogfile, Config.alerts_rotate);
                __alerts_rsec = local_timespec.tv_sec;
            }
        }
        // Rotate alerts.json only if the size of the file is bigger than max_size
        if (Config.alerts_log_json) {
            if (_jflog && !fseek(_jflog, 0, SEEK_END) && ftell(_jflog) > Config.alerts_max_size) {
                _jflog = rotate_logs(Config.log_alerts_json, __jlogfile, day, __jcounter, rotate, _jflog, mon, year,
                            ALERTS, ALERTSJSON_DAILY, Config.alerts_compress_rotation, "json", "alerts", &last_alerts_json);
                remove_old_logs(path_alerts, Config.alerts_maxage, "alerts", Config.log_alerts_plain, Config.log_alerts_json);
                add_new_rotation_node(Config.log_alerts_json, __jlogfile, Config.alerts_rotate);
                __alerts_rsec = local_timespec.tv_sec;
            }
        }
    }

    // If the rotation for archives is enabled and maz_size is set
    if (Config.archives_rotation_enabled && Config.archives_max_size > 0) {
        // Rotate archives.log only if the size of the file is bigger than max_size
        if (Config.archives_log_plain) {
            if (_eflog && !fseek(_eflog, 0, SEEK_END) && ftell(_eflog) > Config.archives_max_size) {
                _eflog = rotate_logs(Config.log_archives_plain, __elogfile, day, __ecounter, rotate, _eflog, mon, year,
                            EVENTS, EVENTS_DAILY, Config.archives_compress_rotation, "log", "archive", &last_archive_log);
                remove_old_logs(path_archives, Config.archives_maxage, "archive", Config.log_archives_plain, Config.log_archives_json);
                add_new_rotation_node(Config.log_archives_plain, __elogfile, Config.archives_rotate);
                __archives_rsec = local_timespec.tv_sec;
            }
        }
        // Rotate archives.json only if the size of the file is bigger than max_size
        if (Config.archives_log_json) {
            if (_ejflog && !fseek(_ejflog, 0, SEEK_END) && ftell(_ejflog) > Config.archives_max_size) {
                _ejflog = rotate_logs(Config.log_archives_json, __ejlogfile, day, __ejcounter, rotate, _ejflog, mon, year,
                            EVENTS, EVENTSJSON_DAILY, Config.archives_compress_rotation, "json", "archive", &last_archive_json);
                remove_old_logs(path_archives, Config.archives_maxage, "archive", Config.log_archives_plain, Config.log_archives_json);
                add_new_rotation_node(Config.log_archives_json, __ejlogfile, Config.archives_rotate);
                __archives_rsec = local_timespec.tv_sec;
            }
        }
    }

    // If there hasn't been a rotation the day before, change the name of the log
    if (Config.alerts_rotation_enabled) {
        if (Config.alerts_log_plain && Config.log_alerts_plain->last && Config.log_alerts_plain->last->first_value != day && current_time != alerts_time) {
            _aflog = openlog(_aflog, __alogfile, ALERTS, year, mon, "alerts", day, "log", ALERTS_DAILY, &__acounter, 2, Config.log_alerts_plain);
        }
        if (Config.alerts_log_json && Config.log_alerts_json->last && Config.log_alerts_json->last->first_value != day && current_time != alerts_time_json) {
            _jflog = openlog(_jflog, __jlogfile, ALERTS, year, mon, "alerts", day, "json", ALERTSJSON_DAILY, &__jcounter, 2, Config.log_alerts_json);
        }
>>>>>>> 115b4e4b
    }
    if (Config.archives_rotation_enabled) {
        if (Config.archives_log_plain && Config.log_archives_plain->last && Config.log_archives_plain->last->first_value != day && current_time != archive_time) {
            _eflog = openlog(_eflog, __elogfile, EVENTS, year, mon, "archive", day, "log", EVENTS_DAILY, &__ecounter, 2, Config.log_archives_plain);
        }
        if (Config.archives_log_json && Config.log_archives_json->last && Config.log_archives_json->last->first_value != day && current_time != archive_time_json) {
            _ejflog = openlog(_ejflog, __ejlogfile, EVENTS, year, mon, "archive", day, "json", EVENTSJSON_DAILY, &__ejcounter, 2, Config.log_archives_json);
        }
    }
}<|MERGE_RESOLUTION|>--- conflicted
+++ resolved
@@ -36,12 +36,6 @@
 static char __jlogfile[OS_FLSIZE + 1];
 static char __ejlogfile[OS_FLSIZE + 1];
 
-<<<<<<< HEAD
-struct timespec local_timespec;
-
-// Open a valid log or die. No return on error.
-static FILE * openlog(FILE * fp, char path[OS_FLSIZE + 1], const char * logdir, int year, const char * month, const char * tag, int day, const char * ext, const char * lname, int * counter, int rotate, __attribute__((unused)) rotation_list *list);
-=======
 /* Last time of each log rotation */
 time_t last_archive_log = 0;
 time_t last_archive_json = 0;
@@ -52,7 +46,6 @@
 
 // Open a valid log or die. No return on error.
 FILE * openlog(FILE * fp, char path[OS_FLSIZE + 1], const char * logdir, int year, const char * month, const char * tag, int day, const char * ext, const char * lname, int * counter, int rotate, __attribute__((unused)) rotation_list *list);
->>>>>>> 115b4e4b
 
 void OS_InitLog()
 {
@@ -233,13 +226,9 @@
 
     if (rotate == 2) {
         snprintf(path, OS_FLSIZE + 1, "%s/%d/%s/ossec-%s-%02d.%s", logdir, year, month, tag, day, ext);
-<<<<<<< HEAD
-        rename(prev_path, path);
-=======
         if (rename_ex(prev_path, path)) {
             merror_exit(RENAME_ERROR, prev_path, path, errno, strerror(errno));
         }
->>>>>>> 115b4e4b
 
         /* Update the rotation node */
         os_free(list->last->string_value);
@@ -250,17 +239,10 @@
         if (fp = fopen(path, "a"), !fp) {
             merror_exit("Error opening logfile: '%s': (%d) %s", path, errno, strerror(errno));
         }
-<<<<<<< HEAD
 
         return fp;
     }
 
-=======
-
-        return fp;
-    }
-
->>>>>>> 115b4e4b
     // Create the logfile name
     if (!rotate) {
         if(*counter == 0) {
@@ -294,161 +276,6 @@
     return fp;
 }
 
-<<<<<<< HEAD
-static FILE * rotate_logs(rotation_list *list, char *log_file, int day, int counter, int rotate, FILE *_flog, const char *month,
-                 int year, const char *folder, const char *log_daily, int compress, const char *ext, const char *tag) {
-    char compress_file[OS_FLSIZE + 1];
-    char *previous_log = NULL;
-
-    if (list->last) {
-        os_strdup(list->last->string_value, previous_log);
-    } else {
-        os_strdup(log_file, previous_log);
-    }
-    if (list && list->last && list->last->first_value == day) {
-        counter = list->last->second_value;
-        rotate = 1;
-    } else {
-        counter = 0;
-        rotate = 0;
-    }
-    _flog = openlog(_flog, log_file, folder, year, month, tag, day, ext, log_daily, &counter, rotate, list);
-    memset(compress_file, '\0', OS_FLSIZE + 1);
-    snprintf(compress_file, OS_FLSIZE, "%s.gz", previous_log);
-    if (compress) {
-        if (!IsFile(previous_log)) {
-            w_compress_gzfile(previous_log, compress_file);
-            /* Remove uncompressed file */
-            if (unlink(previous_log) == -1) {
-                merror("Unable to delete '%s' due to '%s'", previous_log, strerror(errno));
-            }
-        }
-    }
-    os_free(previous_log);
-    return _flog;
-}
-
-void OS_RotateLogs(int day, int year, char *mon) {
-
-    char path_alerts[PATH_MAX];
-    char path_archives[PATH_MAX];
-    struct tm rot;
-    int rotate = 0;
-
-    snprintf(path_alerts, PATH_MAX, "%s%s", isChroot() ? "" : DEFAULTDIR, LOGALERTS);
-    snprintf(path_archives, PATH_MAX, "%s%s", isChroot() ? "" : DEFAULTDIR, LOGARCHIVES);
-
-    gettime(&local_timespec);
-
-    // If more than interval time has passed and the interval rotation is set for any log
-    if ((Config.alerts_interval || Config.archives_interval)) {
-        // If the rotation for alerts is enabled
-        if (Config.alerts_rotation_enabled && Config.alerts_interval > 0) {
-            // Rotate alerts.log
-            if (Config.alerts_log_plain && current_time > alerts_time) {
-                if (Config.alerts_min_size ? (_aflog && !fseek(_aflog, 0, SEEK_END) && ftell(_aflog) > Config.alerts_min_size) : 1) {
-                    _aflog = rotate_logs(Config.log_alerts_plain, __alogfile, day, __acounter, rotate, _aflog, mon, year,
-                                ALERTS, ALERTS_DAILY, Config.alerts_compress_rotation, "log", "alerts");
-                    remove_old_logs(path_alerts, Config.alerts_maxage, "alerts", Config.log_alerts_plain, Config.log_alerts_json);
-                    add_new_rotation_node(Config.log_alerts_plain, __alogfile, Config.alerts_rotate);
-                    alerts_time = calc_next_rotation(current_time, &rot, Config.alerts_interval_units, Config.alerts_interval);
-                }
-            }
-            // Rotate alerts.json
-            if (Config.alerts_log_json && current_time > alerts_time_json) {
-                if (Config.alerts_min_size ? (_jflog && !fseek(_jflog, 0, SEEK_END) && ftell(_jflog) > Config.alerts_min_size) : 1) {
-                    _jflog = rotate_logs(Config.log_alerts_json, __jlogfile, day, __jcounter, rotate, _jflog, mon, year,
-                                ALERTS, ALERTSJSON_DAILY, Config.alerts_compress_rotation, "json", "alerts");
-                    remove_old_logs(path_alerts, Config.alerts_maxage, "alerts", Config.log_alerts_plain, Config.log_alerts_json);
-                    add_new_rotation_node(Config.log_alerts_json, __jlogfile, Config.alerts_rotate);
-                    alerts_time_json = calc_next_rotation(current_time, &rot, Config.alerts_interval_units, Config.alerts_interval);
-                }
-            }
-            __alerts_rsec = local_timespec.tv_sec;
-        }
-        // If the rotation for archives is enabled
-        if (Config.archives_rotation_enabled && Config.archives_interval >= 0) {
-            // Rotation for archives.log
-            if (Config.archives_log_plain && current_time > archive_time) {
-                if (Config.archives_min_size ? (_eflog && !fseek(_eflog, 0, SEEK_END) && ftell(_eflog) > Config.archives_min_size) : 1) {
-                    _eflog = rotate_logs(Config.log_archives_plain, __elogfile, day, __ecounter, rotate, _eflog, mon, year,
-                                EVENTS, EVENTS_DAILY, Config.archives_compress_rotation, "log", "archive");
-                    remove_old_logs(path_archives, Config.archives_maxage, "archives", Config.log_archives_plain, Config.log_archives_json);
-                    add_new_rotation_node(Config.log_archives_plain, __elogfile, Config.archives_rotate);
-                    archive_time = calc_next_rotation(current_time, &rot, Config.archives_interval_units, Config.archives_interval);
-                }
-            }
-            // Rotation for archives.json
-            if (Config.archives_log_json && current_time > archive_time_json) {
-                if (Config.archives_min_size ? (_ejflog && !fseek(_ejflog, 0, SEEK_END) && ftell(_ejflog) > Config.archives_min_size) : 1) {
-                    _ejflog = rotate_logs(Config.log_archives_json, __ejlogfile, day, __ejcounter, rotate, _ejflog, mon, year,
-                                EVENTS, EVENTSJSON_DAILY, Config.archives_compress_rotation, "json", "archive");
-                    remove_old_logs(path_archives, Config.archives_maxage, "archive", Config.log_archives_plain, Config.log_archives_json);
-                    add_new_rotation_node(Config.log_archives_json, __ejlogfile, Config.archives_rotate);
-                    archive_time_json = calc_next_rotation(current_time, &rot, Config.archives_interval_units, Config.archives_interval);
-                }
-            }
-            __archives_rsec = local_timespec.tv_sec;
-        }
-    }
-
-    // If the rotation for alerts is enabled and max_size is set
-    if (Config.alerts_rotation_enabled && Config.alerts_max_size > 0) {
-        // Rotate alerts.log only if the size of the file is bigger than max_size
-        if (Config.alerts_log_plain) {
-            if (_aflog && !fseek(_aflog, 0, SEEK_END) && ftell(_aflog) > Config.alerts_max_size) {
-                _aflog = rotate_logs(Config.log_alerts_plain, __alogfile, day, __acounter, rotate, _aflog, mon, year,
-                            ALERTS, ALERTS_DAILY, Config.alerts_compress_rotation, "log", "alerts");
-                remove_old_logs(path_alerts, Config.alerts_maxage, "alerts", Config.log_alerts_plain, Config.log_alerts_json);
-                add_new_rotation_node(Config.log_alerts_plain, __alogfile, Config.alerts_rotate);
-                __alerts_rsec = local_timespec.tv_sec;
-            }
-        }
-        // Rotate alerts.json only if the size of the file is bigger than max_size
-        if (Config.alerts_log_json) {
-            if (_jflog && !fseek(_jflog, 0, SEEK_END) && ftell(_jflog) > Config.alerts_max_size) {
-                _jflog = rotate_logs(Config.log_alerts_json, __jlogfile, day, __jcounter, rotate, _jflog, mon, year,
-                            ALERTS, ALERTSJSON_DAILY, Config.alerts_compress_rotation, "json", "alerts");
-                remove_old_logs(path_alerts, Config.alerts_maxage, "alerts", Config.log_alerts_plain, Config.log_alerts_json);
-                add_new_rotation_node(Config.log_alerts_json, __jlogfile, Config.alerts_rotate);
-                __alerts_rsec = local_timespec.tv_sec;
-            }
-        }
-    }
-
-    // If the rotation for archives is enabled and maz_size is set
-    if (Config.archives_rotation_enabled && Config.archives_max_size > 0) {
-        // Rotate archives.log only if the size of the file is bigger than max_size
-        if (Config.archives_log_plain) {
-            if (_eflog && !fseek(_eflog, 0, SEEK_END) && ftell(_eflog) > Config.archives_max_size) {
-                _eflog = rotate_logs(Config.log_archives_plain, __elogfile, day, __ecounter, rotate, _eflog, mon, year,
-                            EVENTS, EVENTS_DAILY, Config.archives_compress_rotation, "log", "archive");
-                remove_old_logs(path_archives, Config.archives_maxage, "archive", Config.log_archives_plain, Config.log_archives_json);
-                add_new_rotation_node(Config.log_archives_plain, __elogfile, Config.archives_rotate);
-                __archives_rsec = local_timespec.tv_sec;
-            }
-        }
-        // Rotate archives.json only if the size of the file is bigger than max_size
-        if (Config.archives_log_json) {
-            if (_ejflog && !fseek(_ejflog, 0, SEEK_END) && ftell(_ejflog) > Config.archives_max_size) {
-                _ejflog = rotate_logs(Config.log_archives_json, __ejlogfile, day, __ejcounter, rotate, _ejflog, mon, year,
-                            EVENTS, EVENTSJSON_DAILY, Config.archives_compress_rotation, "json", "archive");
-                remove_old_logs(path_archives, Config.archives_maxage, "archive", Config.log_archives_plain, Config.log_archives_json);
-                add_new_rotation_node(Config.log_archives_json, __ejlogfile, Config.archives_rotate);
-                __archives_rsec = local_timespec.tv_sec;
-            }
-        }
-    }
-
-    // If there hasn't been a rotation the day before, change the name of the log
-    if (Config.alerts_rotation_enabled) {
-        if (Config.alerts_log_plain && Config.log_alerts_plain->last && Config.log_alerts_plain->last->first_value != day && current_time != alerts_time) {
-            _aflog = openlog(_aflog, __alogfile, ALERTS, year, mon, "alerts", day, "log", ALERTS_DAILY, &__acounter, 2, Config.log_alerts_plain);
-        }
-        if (Config.alerts_log_json && Config.log_alerts_json->last && Config.log_alerts_json->last->first_value != day && current_time != alerts_time_json) {
-            _jflog = openlog(_jflog, __jlogfile, ALERTS, year, mon, "alerts", day, "json", ALERTSJSON_DAILY, &__jcounter, 2, Config.log_alerts_json);
-        }
-=======
 FILE * rotate_logs(rotation_list *list, char *log_file, int today, int counter, int rotate, FILE *_flog, const char *month,
                  int year, const char *folder, const char *log_daily, int compress, const char *ext, const char *tag, time_t *last_rot) {
     char compress_file[OS_FLSIZE + 1];
@@ -628,7 +455,6 @@
         if (Config.alerts_log_json && Config.log_alerts_json->last && Config.log_alerts_json->last->first_value != day && current_time != alerts_time_json) {
             _jflog = openlog(_jflog, __jlogfile, ALERTS, year, mon, "alerts", day, "json", ALERTSJSON_DAILY, &__jcounter, 2, Config.log_alerts_json);
         }
->>>>>>> 115b4e4b
     }
     if (Config.archives_rotation_enabled) {
         if (Config.archives_log_plain && Config.log_archives_plain->last && Config.log_archives_plain->last->first_value != day && current_time != archive_time) {
