/* Copyright (C) 2009 Trend Micro Inc.
 * All rights reserved.
 *
 * This program is a free software; you can redistribute it
 * and/or modify it under the terms of the GNU General Public
 * License (version 2) as published by the FSF - Free Software
 * Foundation
 */

#ifndef H_STRINGOP_OS
#define H_STRINGOP_OS

#include <external/cJSON/cJSON.h>

#ifdef WIN32
#include <winsock2.h>
#include <windows.h>

#ifndef WC_ERR_INVALID_CHARS
#define WC_ERR_INVALID_CHARS 0x80
#endif

/* converts a Windows format string to char* */
char *convert_windows_string(LPCWSTR string);
#endif

/* Trim the CR and/or LF from the last positions of a string */
void os_trimcrlf(char *str) __attribute__((nonnull));

/* Similiar to Perl's substr() function */
int os_substr(char *dest, const char *src, size_t position, ssize_t length) __attribute__((nonnull(1)));

/* Remove a character from a string */
char *os_strip_char(const char *source, char remove) __attribute__((nonnull));

/* Escape a list of characters with a backslash */
char *os_shell_escape(const char *src);

/* Count the number of repetitions of needle at haystack */
size_t os_strcnt(const char *haystack, char needle);

// Trim whitespaces from string
char * w_strtrim(char * string);

// Add a dynamic field with object nesting
void W_JSON_AddField(cJSON *root, const char *key, const char *value);

// Searches haystack for needle. Returns 1 if needle is found in haystack.
int w_str_in_array(const char * needle, const char ** haystack);

/* Filter escape characters */
char* filter_special_chars(const char *string);

<<<<<<< HEAD
// Replace substrings
char * wstr_replace(const char * string, const char * search, const char * replace);

// Locate first occurrence of non escaped character in string
char * wstr_chr(char * str, int character);
=======
// Free string array
void free_strarray(char ** array);
>>>>>>> f28a4262

#endif<|MERGE_RESOLUTION|>--- conflicted
+++ resolved
@@ -51,15 +51,13 @@
 /* Filter escape characters */
 char* filter_special_chars(const char *string);
 
-<<<<<<< HEAD
 // Replace substrings
 char * wstr_replace(const char * string, const char * search, const char * replace);
 
 // Locate first occurrence of non escaped character in string
 char * wstr_chr(char * str, int character);
-=======
+
 // Free string array
 void free_strarray(char ** array);
->>>>>>> f28a4262
 
 #endif