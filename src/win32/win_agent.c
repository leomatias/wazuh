--- conflicted
+++ resolved
@@ -378,109 +378,6 @@
         }
     }   /* end - while for mutex... */
 
-<<<<<<< HEAD
-    cu_time = time(0);
-
-#ifndef ONEWAY_ENABLED
-    /* Check if the server has responded */
-    if ((cu_time - available_server) > agt->notify_time) {
-        send_win32_info(cu_time);
-
-        /* Attempt to send message again */
-        if ((cu_time - available_server) > agt->notify_time) {
-            /* Try again */
-            sleep(1);
-            send_win32_info(cu_time);
-            sleep(1);
-
-            if ((cu_time - available_server) > agt->notify_time) {
-                send_win32_info(cu_time);
-            }
-        }
-
-        /* If we reached here, the server is unavailable for a while */
-        if ((cu_time - available_server) > agt->max_time_reconnect_try) {
-            int wi = 1;
-            mdebug1("More than %d seconds without server response...is server alive? and Is there connection?", agt->max_time_reconnect_try);
-
-            /* Last attempt before going into reconnect mode */
-            sleep(1);
-            send_win32_info(cu_time);
-            if ((cu_time - available_server) > agt->max_time_reconnect_try) {
-                sleep(1);
-                send_win32_info(cu_time);
-                sleep(1);
-            }
-
-            /* Check and generate log if unavailable */
-            cu_time = time(0);
-            if ((cu_time - available_server) > agt->max_time_reconnect_try) {
-                int global_sleep = 1;
-                int mod_sleep = 12;
-
-                /* If response is not available, set lock and wait for it */
-                mwarn(SERVER_UNAV);
-                update_status(GA_STATUS_NACTIVE);
-
-                /* Go into reconnect mode */
-                while ((cu_time - available_server) > agt->max_time_reconnect_try) {
-                    /* Send information to see if server replies */
-                    if (agt->sock != -1) {
-                        send_win32_info(cu_time);
-                    }
-
-                    sleep(wi);
-                    cu_time = time(0);
-
-                    if (wi < 20) {
-                        wi++;
-                    } else {
-                        global_sleep++;
-                    }
-
-                    /* If we have more than one server, try all */
-                    if (wi > 12 && agt->server[1].rip) {
-                        int curr_rip = agt->rip_id;
-                        minfo("Trying next server IP in line: '%s'.", agt->server[agt->rip_id + 1].rip != NULL ? agt->server[agt->rip_id + 1].rip : agt->server[0].rip);
-
-                        connect_server(agt->rip_id + 1);
-
-                        if (agt->rip_id != curr_rip) {
-                            wi = 1;
-                        }
-                    } else if (global_sleep == 2 || ((global_sleep % mod_sleep) == 0) ||
-                               (agt->sock == -1)) {
-                        connect_server(agt->rip_id + 1);
-                        if (agt->sock == -1) {
-                            sleep(wi + global_sleep);
-                        } else {
-                            sleep(global_sleep);
-                        }
-
-                        if (global_sleep > 30) {
-                            mod_sleep = 50;
-                        }
-                    }
-                }
-
-                minfo(AG_CONNECTED, agt->server[agt->rip_id].rip, agt->server[agt->rip_id].port, agt->server[agt->rip_id].protocol == IPPROTO_UDP ? "udp" : "tcp");
-                minfo(SERVER_UP);
-                update_status(GA_STATUS_ACTIVE);
-            }
-        }
-    }
-#else
-    if (0) {
-    }
-#endif
-
-    /* Send notification */
-    else if ((cu_time - __win32_curr_time) > agt->notify_time) {
-        send_win32_info(cu_time);
-    }
-
-=======
->>>>>>> 971b1acb
     /* locmsg cannot have the C:, as we use it as delimiter */
     pl = strchr(locmsg, ':');
     if (pl) {
@@ -669,101 +566,4 @@
     return agent_ip;
 }
 
-<<<<<<< HEAD
-/* Send win32 info to server */
-void send_win32_info(time_t curr_time)
-{
-    char tmp_msg[OS_MAXSTR - OS_HEADER_SIZE + 2];
-    char tmp_labels[OS_MAXSTR - OS_HEADER_SIZE] = { '\0' };
-    char *agent_ip;
-    char label_ip[60];
-
-    agent_ip = get_win_agent_ip();
-
-    tmp_msg[OS_MAXSTR - OS_HEADER_SIZE + 1] = '\0';
-
-    /* Fix time */
-    __win32_curr_time = curr_time;
-
-    /* Get uname */
-    if (!__win32_uname) {
-        __win32_uname = getuname();
-        if (!__win32_uname) {
-            merror("Error generating system information.");
-            os_strdup("Microsoft Windows - Unknown (unable to get system info)", __win32_uname);
-        }
-    }
-
-    /* Format labeled data */
-
-    if (!tmp_labels[0] && labels_format(agt->labels, tmp_labels, OS_MAXSTR - OS_HEADER_SIZE) < 0) {
-        merror("Too large labeled data.");
-        tmp_labels[0] = '\0';
-    }
-
-    /* Get shared files list -- every notify_time seconds only */
-    if ((__win32_curr_time - __win32_shared_time) > agt->notify_time) {
-        if (__win32_shared) {
-            free(__win32_shared);
-            __win32_shared = NULL;
-        }
-
-        __win32_shared_time = __win32_curr_time;
-    }
-
-    /* Get shared files */
-    if (!__win32_shared) {
-        __win32_shared = getsharedfiles();
-        if (!__win32_shared) {
-            __win32_shared = strdup("\0");
-            if (!__win32_shared) {
-                merror(MEM_ERROR, errno, strerror(errno));
-                return;
-            }
-        }
-    }
-
-    /* Create message */
-    if(agent_ip){
-        snprintf(label_ip,sizeof label_ip,"#\"_agent_ip\":%s",agent_ip);
-        /* In case there is an agent IP the message has a new line at the end to emulate the random string generated in Linux agents
-           to avoid the delete of the agent IP */
-        if (File_DateofChange(AGENTCONFIGINT) > 0) {
-            os_md5 md5sum;
-            if (OS_MD5_File(AGENTCONFIGINT, md5sum, OS_TEXT) != 0) {
-                snprintf(tmp_msg, OS_MAXSTR - OS_HEADER_SIZE, "#!-%s\n%s%s%s\n", __win32_uname, tmp_labels, __win32_shared, label_ip);
-            } else {
-                snprintf(tmp_msg, OS_MAXSTR - OS_HEADER_SIZE, "#!-%s / %s\n%s%s%s\n", __win32_uname, md5sum, tmp_labels, __win32_shared, label_ip);
-            }
-        } else {
-            snprintf(tmp_msg, OS_MAXSTR - OS_HEADER_SIZE, "#!-%s\n%s%s%s\n", __win32_uname, tmp_labels, __win32_shared, label_ip);
-        }
-
-        free(agent_ip);
-    }
-    else{
-        if (File_DateofChange(AGENTCONFIGINT) > 0) {
-            os_md5 md5sum;
-            if (OS_MD5_File(AGENTCONFIGINT, md5sum, OS_TEXT) != 0) {
-                snprintf(tmp_msg, OS_MAXSTR - OS_HEADER_SIZE, "#!-%s\n%s%s", __win32_uname, tmp_labels, __win32_shared);
-            } else {
-                snprintf(tmp_msg, OS_MAXSTR - OS_HEADER_SIZE, "#!-%s / %s\n%s%s", __win32_uname, md5sum, tmp_labels, __win32_shared);
-            }
-        } else {
-            snprintf(tmp_msg, OS_MAXSTR - OS_HEADER_SIZE, "#!-%s\n%s%s", __win32_uname, tmp_labels, __win32_shared);
-        }
-    }
-
-    /* Create message */
-    mdebug2("Sending keep alive: %s", tmp_msg);
-    send_msg(tmp_msg, -1);
-
-
-    update_keepalive(curr_time);
-
-    return;
-}
-
-=======
->>>>>>> 971b1acb
 #endif