--- conflicted
+++ resolved
@@ -21,11 +21,7 @@
 !define MUI_ICON install.ico
 !define MUI_UNICON uninstall.ico
 !define VERSION "4.0.0"
-<<<<<<< HEAD
 !define REVISION "40000"
-=======
-!define REVISION "4000"
->>>>>>> 851f686c
 !define NAME "Wazuh"
 !define SERVICE "OssecSvc"
 
