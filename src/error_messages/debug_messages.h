/*
 * Copyright (C) 2015-2020, Wazuh Inc.
 * January 17, 2018.
 *
 * This program is free software; you can redistribute it
 * and/or modify it under the terms of the GNU General Public
 * License (version 2) as published by the FSF - Free Software
 * Foundation.
 */

#ifndef DEBUG_MESSAGES_H
#define DEBUG_MESSAGES_H

/* vulnerability-detector messages*/
#define VU_STARTING_UPDATE    "(5400): Starting '%s' database update."
#define VU_UPDATING_NVD_YEAR  "(5401): Synchronizing the year '%d' of the vulnerability database."
#define VU_UPDATING_RH_YEAR   "(5402): Synchronizing the page '%d' from the vulnerability database."
#define VU_LOCAL_FETCH        "(5403): Fetching feed from '%s'"
#define VU_DOWNLOAD_START     "(5404): Trying to download '%s'"
#define VU_DOWNLOAD_FAIL      "(5405): The download can not be completed. Retrying in '%d' seconds."
#define VU_UPDATE_DATE        "(5406): The feed '%s' is in its latest version. Update date: '%s'"
#define VU_DB_TIMESTAMP_FEED  "(5407): The feed '%s%s' is outdated. Fetching the last version."
#define VU_UPDATE_JSON_FEED   "(5408): Updating from '%s'"
#define VU_DISCARD_MATCH_N    "(5409): The matching configuration node '%s' from '%s' will be discarded because it is contemplated by '%s' (%s%s%s%s%s%s%s)."
#define VU_UNEXP_JSON_KEY     "(5410): Unexpected JSON key: '%s'"
#define VU_UPDATE_PRE         "(5411): Starting preparse step of feed '%s'"
#define VU_UPDATE_PAR         "(5412): Starting parse step of feed '%s'"
#define VU_OVAL_OBJ_INV       "(5413): Invalid OVAL object type: '%s'"
#define VU_START_REFRESH_DB   "(5414): Refreshing '%s' databases."
#define VU_UPDATE_VU          "(5415): Inserting vulnerabilities."
#define VU_INS_CPES_SEC       "(5416): Inserting CPEs section."
#define VU_INS_CPES_DIC       "(5417): Inserting Wazuh's CPE dictonary."
#define VU_INS_MSU            "(5418): Inserting Microsoft Security Update dictonary."
#define VU_INS_NVD_SEC        "(5419): Inserting NVD vulnerabilities section."
#define VU_INS_RH_SEC         "(5420): Inserting RedHat vulnerabilities section."
#define VU_INDEX_TIME         "(5421): It took '%ld' seconds to '%s' vulnerabilities."
#define VU_INS_TEST_SEC       "(5422): Inserting '%s' vulnerabilities references."
#define VU_UPDATE_VU_CO       "(5423): Inserting '%s' vulnerabilities conditions."
#define VU_UPDATE_PACK_NAME   "(5424): Inserting '%s' vulnerabilities package names."
#define VU_INS_VARIABLES      "(5425): Inserting '%s' vulnerabilities package variables."
#define VU_UPDATE_VU_INFO     "(5426): Inserting '%s' vulnerabilities information."
#define VU_STOP_REFRESH_DB    "(5427): Refresh of '%s' database finished."
#define VU_DOWNLOAD_PAGE_SUC  "(5428): Page '%d' successfully downloaded."
#define VU_NVD_UPD_CANCEL     "(5429): The '%s' update has failed, so the NVD feed will not be updated."
#define VU_ENDING_UPDATE      "(5430): The update of the '%s' feed finished successfully."
#define VU_START_SCAN         "(5431): Starting vulnerability scan."
#define VU_AG_NEVER_CON       "(5432): Agent '%s' never connected."
#define VU_AGENT_UNSOPPORTED  "(5433): Agent '%.3d' has an unsupported Wazuh version: '%s'"
#define VU_UNS_OS_VERSION     "(5434): Agent '%.3d' has an unsupported OS version: '%s'"
#define VU_AG_NO_TARGET       "(5435): The analysis can not be launched because there are no target agents."
/* ID 5436 is available */
#define VU_AGENT_SOFTWARE_REQ "(5437): Collecting agent '%.3d' software."
#define VU_AG_FULL_SCAN       "(5438): A full scan will be run on agent '%.3d'"
#define VU_AG_PART_SCAN       "(5439): A partial scan will be run on agent '%.3d'"
#define VU_NO_PACKAGE_SCAN    "(5440): The package inventory of the agent '%.3d' is not available, but a hotfix analysis will be launched."
#define VU_SOCKET_RETRY       "(5441): Unable to connect to socket '%s'. Waiting '%d' seconds."
#define VU_NO_HOTFIX_AVAIL    "(5442): It is not possible to perform a hotfix scan on agent '%.3d'"
#define VU_OSINFO_DISABLED    "(5443): Unable to get the OS release for agent '%.3d'. It may not have the OS inventory enabled."
#define VU_OSINFOLNX_DISABLED "(5444): Unable to get the OS version and release for agent '%.3d'. It may not have the OS inventory enabled."
#define VU_NO_SOFTWARE        "(5445): No changes have been found with respect to the last package inventory or no packages have been indexed for agent '%.3d'"
#define VU_AGENT_CPE_RECV     "(5446): The CPE '%s' from the agent '%.3d' was indexed."
#define VU_CPE_GENERATED      "(5447): CPE generated from vendor '%s' and product '%s': '%s'"
#define VU_GEN_CPE_COUNT      "(5448): CPEs generated for agent '%.3d': '%d/%d'"
#define VU_INSERT_DATA_ERR    "(5449): It was not possible to insert '%s' in the agent software table."
#define VU_START_AG_AN        "(5450): Analyzing agent '%.3d' vulnerabilities."
#define VU_START_NVD_AG_AN    "(5451): Analyzing NVD vulnerabilities for agent '%.3d'"
#define VU_FIND_NVD_VULN_ERR  "(5452): It was not possible to look for the vulnerabilities of '%s' (%s) in the NVD."
#define VU_HOTFIX_INSTALLED   "(5453): Agent '%.3d' has installed '%s' that corrects the vulnerability '%s'"
#define VU_NO_HOTFIX_FEED     "(5454): We have not found a hotfix that solves '%s' for agent '%.3d' in the Microsoft feed, so it is not possible to know it is vulnerable."
#define VU_VULN_NVD_AG_COUNT  "(5455): The NVD found a total of '%d' potential vulnerabilities for agent '%.3d'"
#define VU_START_OVAL_AG_AN   "(5456): Analyzing OVAL vulnerabilities for agent '%.3d'"
#define VU_VULN_OVAL_AG_COUNT "(5457): The OVAL found a total of '%d' potential vulnerabilities for agent '%.3d'"
#define VU_PACKAGE_INSERT     "(5458): Package '%s' inserted into the vulnerability '%s'. Version (%s) '%s' '%s' (feed '%s')."
#define VU_DUPLICATED_PACKAGE "(5459): Trying to insert duplicated package '%s' into the vulnerability '%s'. Version (%s) '%s' '%s' (feed '%s')."
#define VU_PACKAGE_NOT_VULN   "(5460): Package '%s' not vulnerable to '%s'. Version (%s) not '%s' '%s' (feed '%s')."
#define VU_START_VUL_AG_FIL   "(5461): Filtering vulnerabilities obtained for agent '%.3d'"
#define VU_PACKAGE_NOT_AFF    "(5462): Package '%s' not vulnerable to '%s' since it is not affected (feed '%s')."
#define VU_PACKAGE_NO_DEP     "(5463): Package '%s' not vulnerable to '%s' since it don't meet its '%s' dependency on package with ID '%d'"
#define VU_PACKAGE_DEP_NOT_VU "(5464): Package '%s' not vulnerable to '%s' since it is a dependency not vulnerable."
#define VU_VULN_FILTER_AG     "(5465): A total of '%d' potential vulnerabilities have been discarded for agent '%.3d'"
#define VU_START_VUL_AG_SEND  "(5466): Sending vulnerabilities report for agent '%.3d'"
#define VU_HOTFIX_VUL         "(5467): Agent '%.3d' is vulnerable to '%s'. Condition: '%s'"
#define VU_PACK_VER_VULN      "(5468): The '%s' package (%s) from agent '%.3d' is vulnerable to '%s'. Condition: '%s'"
#define VU_VULN_SEND_AG       "(5469): A total of '%d' vulnerabilities have been reported for agent '%.3d'"
#define VU_FUNCTION_TIME      "(5470): It took '%ld' seconds to '%s' vulnerabilities in agent '%.3d'"
#define VU_AGENT_FINISH       "(5471): Finished vulnerability assessment for agent '%.3d'"
#define VU_END_SCAN           "(5472): Vulnerability scan finished."
#define VU_NO_SRC_VERSION     "(5480): Unable to get the source '%s' version for agent '%.3d'"
#define VU_NO_SRC_NAME        "(5481): Unable to get the source '%s' name for agent '%.3d'"
#define VU_VULN_SEND_AG_FEED  "(5482): A total of '%d' vulnerabilities have been reported for agent '%.3d' thanks to the '%s' feed."

/* File integrity monitoring debug messages */
#define FIM_DIFF_SKIPPED                    "(6200): Diff execution skipped for containing insecure characters."
#define FIM_SCHED_BATCH                     "(6201): Setting SCHED_BATCH returned: '%d'"
#define FIM_LOCAL_DIFF_DELETE               "(6202): Deleting backup '%s'. Not monitored anymore."
#define FIM_FILE_IGNORE_RESTRICT            "(6203): Ignoring file '%s' due to restriction '%s'"
#define FIM_IGNORE_ENTRY                    "(6204): Ignoring '%s' '%s' due to '%s'"
#define FIM_IGNORE_SREGEX                   "(6205): Ignoring '%s' '%s' due to sregex '%s'"
#define FIM_TAG_ADDED                       "(6206): Adding tag '%s' to directory '%s'"
#define FIM_READING_REGISTRY                "(6207): Attempt to read: '%s%s'"
#define FIM_CLIENT_CONFIGURATION            "(6208): Reading Client Configuration [%s]"
#define FIM_LOCALDIFF_DELETE                "(6209): Deleting '%s' from local hash table."
#define FIM_CANNOT_ACCESS_FILE              "(6210): Cannot access '%s': it was removed during scan."
#define FIM_SCANNING_FILE                   "(6211): File '%s'"
#define FIM_SIMBOLIC_LINK_DISABLE           "(6212): Follow symbolic links disabled."
#define FIM_CHECK_LINK_REALPATH             "(6213): Cannot get the real path of the link '%s'"
#define FIM_HASH_ADD_FAIL                   "(6214): Not enough memory to add inode to db: '%s' (%s) "
#define FIM_HASH_UPDATE                     "(6215): Updating path '%s' in inode hash table: '%s' (%s) "
#define FIM_SCANNING_IRREGFILE              "(6216): IRREG File: '%s'"
#define FIM_MAX_RECURSION_LEVEL             "(6217): Maximum level of recursion reached. Depth:%d recursion_level:%d '%s'"
#define FIM_SYMBOLIC_LINK_DISCARDED         "(6218): Discarding symbolic link '%s' is already added in the configuration."
#define FIM_SYMBOLIC_LINK_ADD               "(6219): Directory added to FIM configuration by link '%s'"
#define FIM_FILE_MSG_DELETE                 "(6220): Sending delete message for file: '%s'"
#define FIM_FREQUENCY_DIRECTORY             "(6221): Directory loaded from syscheck db: '%s'"
#define FIM_STAT_FAILED                     "(6222): Stat() function failed on: '%s' due to [(%d)-(%s)]"
#define FIM_SKIP_NFS                        "(6223): FIM skip_nfs=%d, '%s'::is_nfs=%d"
#define FIM_REALTIME_HASH_DUP               "(6224): Entry '%s' already exists in the RT hash table."
#define FIM_REALTIME_MONITORING             "(6225): The '%s' directory starts to be monitored in real-time mode."
#define FIM_REALTIME_NEWPATH                "(6226): Scanning new file '%s' with options for directory '%s'"
#define FIM_REALTIME_NEWDIRECTORY           "(6227): Directory added for real time monitoring: '%s'"
#define FIM_REALTIME_DISCARD_EVENT          "(6228): Real-time event with same checksum for file: '%s'. Ignoring it."
#define FIM_WHODATA_HANDLE_UPDATE           "(6229): The handler ('%s') will be updated."
#define FIM_WHODATA_NEWDIRECTORY            "(6230): Monitoring with Audit: '%s'"
#define FIM_WHODATA_SCAN                    "(6231): The '%s' directory has been scanned after detecting event of new files."
#define FIM_WHODATA_SCAN_ABORTED            "(6232): Scanning of the '%s' directory is aborted because something has gone wrong."
#define FIM_WHODATA_CHECKTHREAD             "(6233): Checking thread set to '%d' seconds."
#define FIM_LINK_ALREADY_ADDED              "(6234): Directory '%s' already monitored, ignoring link '%s'"
#define FIM_WHODATA_FULLQUEUE               "(6235): Real-time Whodata events queue for Windows is full. Removing the first '%d'"
#define FIM_WHODATA_EVENT_DELETED           "(6236): '%d' events have been deleted from the whodata list."
#define FIM_WHODATA_EVENTQUEUE_VALUES       "(6237): Whodata event queue values for Windows -> max_size:'%d' | max_remove:'%d' | alert_threshold:'%d'",
#define FIM_WHODATA_IGNORE                  "(6238): The file '%s' has been marked as ignored. It will be discarded."
#define FIM_WHODATA_NOT_ACTIVE              "(6239): '%s' is discarded because its monitoring is not activated."
#define FIM_WHODATA_CANCELED                "(6240): The monitoring of '%s' in whodata mode has been canceled. Added to the ignore list."
#define FIM_WHODATA_DIRECTORY_SCANNED       "(6241): The '%s' directory has been scanned. It does not need to do it again."
#define FIM_WHODATA_NEW_FILES               "(6242): New files have been detected in the '%s' directory after the last scan."
#define FIM_WHODATA_DIRECTORY_DISCARDED     "(6243): The '%s' directory has been discarded because it is not being monitored in whodata mode."
#define FIM_WHODATA_CHECK_NEW_FILES         "(6244): New files have been detected in the '%s' directory and will be scanned."
#define FIM_WHODATA_NO_NEW_FILES            "(6245): The '%s' directory has not been scanned because no new files have been detected. Mask: '%x'"
#define FIM_WHODATA_INVALID_UID             "(6246): Invalid identifier for user '%s'"
#define FIM_AUDIT_EVENT                     "(6247): audit_event: uid=%s, auid=%s, euid=%s, gid=%s, pid=%i, ppid=%i, inode=%s, path=%s, pname=%s",
#define FIM_AUDIT_EVENT1                    "(6248): audit_event_1/2: uid=%s, auid=%s, euid=%s, gid=%s, pid=%i, ppid=%i, inode=%s, path=%s, pname=%s",
#define FIM_AUDIT_EVENT2                    "(6249): audit_event_2/2: uid=%s, auid=%s, euid=%s, gid=%s, pid=%i, ppid=%i, inode=%s, path=%s, pname=%s",
#define FIM_AUDIT_DELETE_RULE               "(6250): Deleting Audit rules."
#define FIM_AUDIT_MATCH_KEY                 "(6251): Match audit_key: '%s'"
#define FIM_HEALTHCHECK_CREATE              "(6252): Whodata health-check: Detected file creation event (%s)"
#define FIM_HEALTHCHECK_DELETE              "(6253): Whodata health-check: Detected file deletion event (%s)"
#define FIM_HEALTHCHECK_UNRECOGNIZED_EVENT  "(6254): Whodata health-check: Unrecognized event (%s)"
#define FIM_HEALTHCHECK_THREAD_ACTIVE       "(6255): Whodata health-check: Reading thread active."
#define FIM_HEALTHCHECK_THREAD_FINISHED     "(6256): Whodata health-check: Reading thread finished."
#define FIM_HEALTHCHECK_CREATE_ERROR        "(6257): Whodata health-check: Failed to receive creation event."



#define FIM_HEALTHCHECK_SUCCESS             "(6261): Whodata health-check: Success."
#define FIM_HEALTHCHECK_CHECK_RULE          "(6262): Couldn't delete audit health check rule."
#define FIM_SACL_CHECK_CONFIGURE            "(6263): Setting up SACL for '%s'"
#define FIM_SACL_RESTORED                   "(6265): The SACL of '%s' has been restored correctly."
#define FIM_SACL_CONFIGURE                  "(6266): The SACL of '%s' will be configured."
#define FIM_SACL_NOT_FOUND                  "(6267): No SACL found on target. A new one will be created."
#define FIM_ELEVATE_PRIVILEGE               "(6268): The '%s' privilege has been added."
#define FIM_REDUCE_PRIVILEGE                "(6269): The '%s' privilege has been removed."
#define FIM_AUDIT_NEWRULE                   "(6270): Added audit rule for monitoring directory: '%s'"
#define FIM_AUDIT_RULEDUP                   "(6271): Audit rule for monitoring directory '%s' already added."
#define FIM_INOTIFY_ADD_WATCH               "(6272): Unable to add inotify watch to real time monitoring: '%s'. '%d' '%d':'%s'"
#define FIM_AUDIT_NOCONF                    "(6273): Cannot apply Audit config."
#define FIM_AUDIT_NORULES                   "(6274): No rules added. Audit events reader thread will not start."
#define FIM_AUDIT_RELOADING_RULES           "(6275): Reloading Audit rules."
#define FIM_AUDIT_RELOADED_RULES            "(6276): Audit rules reloaded. Rules loaded: %i"
#define FIM_AUDIT_THREAD_STOPED             "(6277): Audit thread finished."
#define FIM_AUDIT_HEALTHCHECK_RULE          "(6278): Couldn't add audit health check rule."
#define FIM_AUDIT_HEALTHCHECK_START         "(6279): Whodata health-check: Starting."
#define FIM_AUDIT_HEALTHCHECK_FILE          "(6280): Couldn't create audit health check file."
#define FIM_SYSCOM_ARGUMENTS                "(6281): SYSCOM %s needs arguments."
#define FIM_SYSCOM_UNRECOGNIZED_COMMAND     "(6282): SYSCOM Unrecognized command '%s'"
#define FIM_SYSCOM_FAIL_GETCONFIG           "(6283): At SYSCOM getconfig: Could not get '%s' section."
#define FIM_SYSCOM_REQUEST_READY            "(6284): Local requests thread ready."
#define FIM_SYSCOM_EMPTY_MESSAGE            "(6285): Empty message from local client."
#define FIM_SYSCOM_THREAD_FINISED           "(6286): Local server thread finished."
#define FIM_CONFIGURATION_FILE              "(6287): Reading configuration file: '%s'"
#define FIM_SCAL_NOREFRESH                  "(6288): Could not refresh the SACL of '%s'. Its event will not be reported."
#define FIM_DISCARD_RECYCLEBIN              "(6289): File '%s' is in the recycle bin. It will be discarded."
#define FIM_REALTIME_ADD                    "(6290): Unable to add directory to real time monitoring: '%s'"
#define FIM_WHODATA_REPLACELINK             "(6291): Replacing the symbolic link: '%s' -> '%s'"
#define FIM_WHODATA_FILENOEXIST             "(6292): The '%s' file does not exist, but this will be notified when the corresponding event is received."
#define FIM_LINKCHECK_TIME                  "(6293): Configured symbolic links will be checked every %d seconds."
#define FIM_LINKCHECK_CHANGE                "(6294): Configured symbolic links will be checked every %d seconds."
#define FIM_LINKCHECK_NOCHANGE              "(6295): The symbolic link of '%s' has not changed."
#define FIM_LINKCHECK_FINALIZE              "(6296): Links check finalized."
#define FIM_LINKCHECK_FILE                  "(6297): File '%s' was inside the unlinked directory '%s'. It will be notified."
#define FIM_WHODATA_REMOVE_FOLDEREVENT      "(6298): Removed folder event received for '%s'"
#define FIM_WHODATA_UNCONTROLLED_EVENT      "(6299): Uncontrolled whodata event on '%s'"
#define FIM_WHODATA_DIRECTORY_REMOVED       "(6300): Directory '%s' has been moved or removed."
#define FIM_WHODATA_UNCONTROLLED_REMOVE     "(6301): Uncontrolled removed folder event."
#define FIM_WHODATA_IGNORE_EVENT            "(6302): Ignoring removing event for '%s' directory."
#define FIM_WHODATA_DEVICE_LETTER           "(6303): Device '%s' associated with the mounting point '%s'"
#define FIM_WHODATA_DEVICE_PATH             "(6304): Find device '%s' in path '%s'"
#define FIM_WHODATA_DEVICE_REPLACE          "(6305): Replacing '%s' to '%s'"
#define FIM_WHODATA_PATH_NOPROCCESED        "(6306): The path could not be processed in Whodata mode. Error: %u"
#define FIM_WHODATA_CONVERT_PATH            "(6307): Convert '%s' to '%s' to process the whodata event."
#define FIM_WHODATA_FOLDER_REMOVED          "(6308): File '%s' was inside the removed directory '%s'. It will be notified."
#define FIM_WHODATA_IGNORE_FILEEVENT        "(6309): Ignoring remove event for file '%s' because it has already been reported."
#define FIM_CHECKSUM_MSG                    "(6310): Sending msg to the server: %s"
#define FIM_PATH_EXEED_MAX                  "(6311): The path exeed maximum permited (%d): '%s'"
#define FIM_DBSYNC_NO_ARGUMENT              "(6312): Data synchronization command '%s' with no argument."
#define FIM_DBSYNC_UNKNOWN_CMD              "(6313): Unknown data synchronization command: '%s'"
#define FIM_DBSYNC_INVALID_ARGUMENT         "(6314): Invalid data synchronization argument: '%s'"
#define FIM_DBSYNC_DEC_ID                   "(6315): Setting global ID back to lower message ID (%ld)"
#define FIM_DBSYNC_DROP_MESSAGE             "(6316): Dropping message with id (%ld) greater than global id (%ld)"
#define FIM_DBSYNC_SEND                     "(6317): Sending integrity control message: %s"
#define FIM_MONITORING_FILES_COUNT          "(6318): Number of indexed files %s scanning: %u"
#define FIM_CONFIGURATION_NOTFOUND          "(6319): No configuration found for (%s):'%s'"
#define FIM_PROCESS_PRIORITY                "(6320): Setting process priority to: '%d'"
#define FIM_SEND                            "(6321): Sending FIM event: %s"
#define FIM_AUDIT_RELOADED                  "(6322): Reloaded audit rule for monitoring directory: '%s'"
#define FIM_REALTIME_DIRECTORYCHANGES       "(6323): Unable to set 'ReadDirectoryChangesW' for directory: '%s'"
#define FIM_HASHES_FAIL                     "(6324): Couldn't generate hashes for '%s'"
#define FIM_EXTRACT_PERM_FAIL               "(6325): It was not possible to extract the permissions of '%s'. Error: %d"
#define FIM_RBTREE_DUPLICATE_INSERT         "(6326): Couldn't insert entry, duplicate path: '%s'"
#define FIM_HASH_INSERT_INODE_HASH          "(6327): Unable to add inode to db: '%s' => '%s'"
#define FIM_RBTREE_REPLACE                  "(6328): Unable to update file to db, key not found: '%s'"
#define FIM_REGISTRY_EVENT_FAIL             "(6329): Unable to save registry key: '%s'"
#define FIM_RUNNING_SCAN                    "(6330): The scan has been running during: %.3f sec (%.3f clock sec)"
#define FIM_GET_ATTRIBUTES                  "(6331): Couldn't get attributes for file: '%s'"
#define FIM_WARN_REALTIME_UNSUPPORTED       "(6332): The realtime monitoring request on unsupported system."
#define FIM_WARN_WHODATA_UNSUPPORTED        "(6333): The who-data monitoring request on unsupported system."
#define FIM_AUDIT_INVALID_AUID              "(6334): Audit: Invalid 'auid' value read. Check Audit configuration (PAM)."
#define FIM_ENTRIES_INFO                    "(6335): Fim entries: %d"
#define FIM_INODES_INFO                     "(6336): Fim inode entries: %d, path count: %d"
#define FIM_WHODATA_INVALID_UNKNOWN_UID     "(6337): The user ID could not be extracted from the event."
#define FIM_EMPTY_DIRECTORIES_CONFIG        "(6338): Empty directories tag found in the configuration."
#define FIM_DELETE_EVENT_PATH_NOCONF        "(6339): Delete event from path without configuration: '%s'"
#define FIM_DELETE_DB_TRY                   "(6340): Failed to delete FIM database '%s'- %dº try."
#define FIM_DELETE_DB                       "(6341): Failed to delete FIM database '%s'."
#define FIM_FILE_LIMIT_VALUE                "(6342): Maximum number of files to be monitored: '%u'"
#define FIM_FILE_LIMIT_UNLIMITED            "(6343): No limit set to maximum number of files to be monitored"
#define FIM_INOTIFY_WATCH_DELETED           "(6344): Inotify watch deleted for '%s'"
#define FIM_NUM_WATCHES                     "(6345): Folders monitored with real-time engine: %u"
#define FIM_REALTIME_CALLBACK               "(6346): Realtime watch deleted for '%s'"

/* Modules messages */
#define WM_UPGRADE_RESULT_AGENT_INFO        "(8151): Agent Information obtained: '%s'"
#define WM_UPGRADE_MODULE_DISABLED          "(8153): Module Agent Upgrade disabled. Exiting..."
#define WM_UPGRADE_MODULE_STARTED           "(8154): Module Agent Upgrade started."
#define WM_UPGRADE_MODULE_FINISHED          "(8155): Module Agent Upgrade finished."
#define WM_UPGRADE_INCOMMING_MESSAGE        "(8156): Incomming message: '%s'"
#define WM_UPGRADE_RESPONSE_MESSAGE         "(8157): Response message: '%s'"
#define WM_UPGRADE_TASK_SEND_MESSAGE        "(8158): Sending message to task_manager module: '%s'"
#define WM_UPGRADE_TASK_RECEIVE_MESSAGE     "(8159): Receiving message from task_manager module: '%s'"
#define WM_UPGRADE_EMPTY_MESSAGE            "(8160): Empty message from local client."
<<<<<<< HEAD
#define WM_UPGRADE_NO_AGENTS_TO_UPGRADE     "(8161): There are no valid agents to upgrade."
#define WM_UPGRADE_DOWNLOADING_WPK          "(8162): Downloading WPK file from: '%s'"
=======
#define WM_UPGRADE_ACK_MESSAGE              "(8161): Sending upgrade ACK event: '%s'"
>>>>>>> 9424d5d1

#define MOD_TASK_START                      "(8200): Module Task Manager started."
#define MOD_TASK_FINISH                     "(8201): Module Task Manager finished."
#define MOD_TASK_DISABLED                   "(8202): Module disabled. Exiting..."
#define MOD_TASK_EMPTY_MESSAGE              "(8203): Empty message from local client."
#define MOD_TASK_INCOMMING_MESSAGE          "(8204): Incomming message: '%s'"
#define MOD_TASK_RESPONSE_MESSAGE           "(8205): Response to message: '%s'"

#endif /* DEBUG_MESSAGES_H */<|MERGE_RESOLUTION|>--- conflicted
+++ resolved
@@ -247,12 +247,9 @@
 #define WM_UPGRADE_TASK_SEND_MESSAGE        "(8158): Sending message to task_manager module: '%s'"
 #define WM_UPGRADE_TASK_RECEIVE_MESSAGE     "(8159): Receiving message from task_manager module: '%s'"
 #define WM_UPGRADE_EMPTY_MESSAGE            "(8160): Empty message from local client."
-<<<<<<< HEAD
 #define WM_UPGRADE_NO_AGENTS_TO_UPGRADE     "(8161): There are no valid agents to upgrade."
 #define WM_UPGRADE_DOWNLOADING_WPK          "(8162): Downloading WPK file from: '%s'"
-=======
-#define WM_UPGRADE_ACK_MESSAGE              "(8161): Sending upgrade ACK event: '%s'"
->>>>>>> 9424d5d1
+#define WM_UPGRADE_ACK_MESSAGE              "(8163): Sending upgrade ACK event: '%s'"
 
 #define MOD_TASK_START                      "(8200): Module Task Manager started."
 #define MOD_TASK_FINISH                     "(8201): Module Task Manager finished."
