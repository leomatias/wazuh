--- conflicted
+++ resolved
@@ -51,13 +51,10 @@
 agent:
 		@/bin/sh ./InstallAgent.sh
 
-<<<<<<< HEAD
 windows_agent:
 		( cd win32 && /bin/sh ./gen_win.sh )
 		( cd win-pkg && /bin/sh ./make.sh )
         
-=======
->>>>>>> 5c224906
 setagent:
 		@echo "CEXTRA=-DCLIENT" >> ./Config.OS
 
