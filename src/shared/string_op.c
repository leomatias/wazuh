--- conflicted
+++ resolved
@@ -214,7 +214,6 @@
     return filtered;
 }
 
-<<<<<<< HEAD
 // Replace substrings
 
 char * wstr_replace(const char * string, const char * search, const char * replace) {
@@ -333,7 +332,7 @@
 }
 
 #endif
-=======
+
 // Free string array
 void free_strarray(char ** array) {
     int i;
@@ -345,5 +344,4 @@
 
         free(array);
     }
-}
->>>>>>> f28a4262
+}