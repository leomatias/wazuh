--- conflicted
+++ resolved
@@ -514,10 +514,6 @@
 
         *next++ = '\0';
 
-<<<<<<< HEAD
-        if (result = wdb_syscheck_save(wdb, ftype, checksum, next), result < 0) {
-            mdebug1("DB(%s) Cannot save FIM.", wdb->id);
-=======
         // Only the part before '!' has been escaped
         char *mark = strchr(checksum, '!');
         if (mark) *mark = '\0';
@@ -532,8 +528,7 @@
         }
 
         if (result = wdb_syscheck_save(wdb, ftype, unsc_checksum, next), result < 0) {
-            mdebug1("DB(%s) Cannot save FIM.", wdb->agent_id);
->>>>>>> b9111814
+            mdebug1("DB(%s) Cannot save FIM.", wdb->id);
             snprintf(output, OS_MAXSTR + 1, "err Cannot save Syscheck");
         } else {
             snprintf(output, OS_MAXSTR + 1, "ok");
@@ -543,7 +538,7 @@
         return result;
     } else if (strcmp(curr, "save2") == 0) {
         if (wdb_syscheck_save2(wdb, next) == -1) {
-            mdebug1("DB(%s) Cannot save FIM.", wdb->agent_id);
+            mdebug1("DB(%s) Cannot save FIM.", wdb->id);
             snprintf(output, OS_MAXSTR + 1, "err Cannot save Syscheck");
             return -1;
         }
@@ -553,7 +548,7 @@
     } else if (strncmp(curr, "integrity_check_", 16) == 0) {
         switch (wdbi_query_checksum(wdb, WDB_FIM, curr, next)) {
         case -1:
-            mdebug1("DB(%s) Cannot query FIM range checksum.", wdb->agent_id);
+            mdebug1("DB(%s) Cannot query FIM range checksum.", wdb->id);
             snprintf(output, OS_MAXSTR + 1, "err Cannot perform range checksum");
             return -1;
 
@@ -573,7 +568,7 @@
     } else if (strcmp(curr, "integrity_clear") == 0) {
         switch (wdbi_query_clear(wdb, WDB_FIM, next)) {
         case -1:
-            mdebug1("DB(%s) Cannot query FIM range checksum.", wdb->agent_id);
+            mdebug1("DB(%s) Cannot query FIM range checksum.", wdb->id);
             snprintf(output, OS_MAXSTR + 1, "err Cannot perform range checksum");
             return -1;
 
