/*
 * Wazuh DBSYNC
 * Copyright (C) 2015-2020, Wazuh Inc.
 * June 11, 2020.
 *
 * This program is free software; you can redistribute it
 * and/or modify it under the terms of the GNU General Public
 * License (version 2) as published by the FSF - Free Software
 * Foundation.
 */

#include "sqlite_dbengine.h"
#include "string_helper.h"
#include "typedef.h"
#include <fstream>

bool SQLiteDBEngine::Execute(
    const std::string& query) {

    return true;
}

bool SQLiteDBEngine::Select(
    const std::string& query, 
    nlohmann::json& result) {

    return true;
}


SQLiteDBEngine::SQLiteDBEngine(
  std::shared_ptr<ISQLiteFactory> sqlite_factory,
  const std::string& path, 
  const std::string& table_statement_creation) 
  : m_sqlite_factory(sqlite_factory){

    Initialize(path, table_statement_creation);
}

SQLiteDBEngine::~SQLiteDBEngine() {
}


void SQLiteDBEngine::Initialize(
  const std::string& path, 
  const std::string& table_statement_creation) {

 
  if (CleanDB(path)) {
    m_sqlite_connection = m_sqlite_factory->CreateConnection(path);

    const auto create_db_querys_list { StringHelper::split(table_statement_creation,';')};

    m_sqlite_connection->execute("PRAGMA temp_store = memory;");
    m_sqlite_connection->execute("PRAGMA synchronous = OFF;");

    for (const auto& query : create_db_querys_list) {
      auto const& stmt { GetStatement(query) }; 
      stmt->step();
    }
  }
}

bool SQLiteDBEngine::CleanDB(const std::string& path) {
  auto ret_val { true };
  if (path.compare(":memory") != 0) {
    if (std::ifstream(path)){
      if (0 != std::remove(path.c_str())) {
        ret_val = false;
      }
    }
  }
  return ret_val;
}

bool SQLiteDBEngine::BulkInsert(const std::string& table, const nlohmann::json& data) {
  auto ret_val{ false };
  if (0 != LoadTableData(table)) {
    const auto sql { BuildInsertBulkDataSqlQuery(table) };

    if(!sql.empty()) {
      
      auto transaction { m_sqlite_factory->CreateTransaction(m_sqlite_connection) };
      auto const& stmt { GetStatement(sql) };
      for (const auto& json_value : data){
        for (const auto& value : m_table_fields[table]) {
          BindJsonData(stmt, value, json_value);
        }
        stmt->step();
        stmt->reset();
      }
      ret_val = transaction->commit();
    }
  }
  return ret_val;
}

size_t SQLiteDBEngine::LoadTableData(const std::string& table) {
  size_t fields_quantity {0ull};
  if (0 == m_table_fields[table].size()) {
    if (LoadFieldData(table)) {
      fields_quantity = m_table_fields[table].size();
    }
  } else {
    fields_quantity = m_table_fields[table].size();
  }
  return fields_quantity;    
}



std::string SQLiteDBEngine::BuildInsertBulkDataSqlQuery(const std::string& table) {
  std::string sql = "INSERT INTO ";
  sql.append(table);
  sql.append(" VALUES (");

  if (0 != m_table_fields[table].size()) {
    for (size_t i = 0; i < m_table_fields[table].size();++i) {
      sql.append("?,");
    }
    sql = sql.substr(0, sql.size()-1);
    sql.append(");");
  } else {
    sql.clear();
  }
  return sql;
}

bool SQLiteDBEngine::LoadFieldData(const std::string& table) {
  auto ret_val { false };
  const std::string sql {"PRAGMA table_info("+table+");"}; 
  
  if (!table.empty()) {
    auto stmt { m_sqlite_factory->CreateStatement(m_sqlite_connection, sql) };
    while (SQLITE_ROW == stmt->step()) {
      m_table_fields[table].push_back(std::make_tuple(
            stmt->column(0)->value(int32_t{}),
            stmt->column(1)->value(std::string{}),
            ColumnTypeName(stmt->column(2)->value(std::string{})),
            1 == stmt->column(5)->value(int32_t{})));
    }
    ret_val = true;
  }
  return ret_val;
}


ColumnType SQLiteDBEngine::ColumnTypeName(const std::string& type) {
  for (const auto& col : kColumnTypeNames) {
    if (col.second == type) {
      return col.first;
    }
  }
  return UNKNOWN_TYPE;
}

bool SQLiteDBEngine::BindJsonData(std::unique_ptr<SQLite::IStatement>const& stmt, const ColumnData& cd, const nlohmann::json::value_type& value_type){
  const auto type = std::get<TableHeader::TYPE>(cd);
  const auto cid = std::get<TableHeader::CID>(cd) + 1;
  const auto name = std::get<TableHeader::NAME>(cd);

  auto ret_val{ false };
<<<<<<< HEAD
  const auto& json_data { value_type[name] };

  if (ColumnType::BIGINT_TYPE == type) {
    int64_t value = json_data.is_number() ? 
      json_data.get<int64_t>() :
      json_data.is_string() && json_data.get_ref<const std::string&>().size() ? 
        std::stoll(json_data.get_ref<const std::string&>()) : 0;
    ret_val = stmt->bind(cid, value);
  } else if (ColumnType::UNSIGNED_BIGINT_TYPE == type) {
    uint64_t value = json_data.is_number_unsigned() ? 
      json_data.get<uint64_t>() :
      json_data.is_string() && json_data.get_ref<const std::string&>().size() ? 
        std::stoull(json_data.get_ref<const std::string&>()) : 0;
    ret_val = stmt->bind(cid, value);
  } else if (ColumnType::INTEGER_TYPE == type) {
    int32_t value = json_data.is_number() ? 
      json_data.get<int32_t>() : 
      json_data.is_string() && json_data.get_ref<const std::string&>().size() ? 
        std::stol(json_data.get_ref<const std::string&>()) : 0;
    ret_val = stmt->bind(cid, value);
  } else if (ColumnType::TEXT_TYPE == type) {
    std::string value = json_data.is_string() ? 
      json_data.get_ref<const std::string&>() : "";
    ret_val = stmt->bind(cid, value);
  } else if (ColumnType::DOUBLE_TYPE == type) {
    double value = json_data.is_number_float() ? 
      json_data.get<double>() : 
      json_data.is_string() && json_data.get_ref<const std::string&>().size() ? 
        std::stod(json_data.get_ref<const std::string&>()) : .0f;
    ret_val = stmt->bind(cid, value);
  } else if (ColumnType::BLOB_TYPE == type) {
    std::cout << "not implemented "<< __LINE__ << " - " << __FILE__ << std::endl;
=======
  const auto& it { value_type.find(name) };
  
  if (value_type.end() != it) {
    const auto& json_data { *it };
    if (ColumnType::BIGINT_TYPE == type) {
      int64_t value = json_data.is_number() ? 
        json_data.get<int64_t>() :
        json_data.is_string() && json_data.get_ref<const std::string&>().size() ? 
          std::stoll(json_data.get_ref<const std::string&>()) : 0;
      ret_val = stmt->Bind(cid, value);
    } else if (ColumnType::UNSIGNED_BIGINT_TYPE == type) {
      uint64_t value = json_data.is_number_unsigned() ? 
        json_data.get<uint64_t>() :
        json_data.is_string() && json_data.get_ref<const std::string&>().size() ? 
          std::stoull(json_data.get_ref<const std::string&>()) : 0;
      ret_val = stmt->Bind(cid, value);
    } else if (ColumnType::INTEGER_TYPE == type) {
      int32_t value = json_data.is_number() ? 
        json_data.get<int32_t>() : 
        json_data.is_string() && json_data.get_ref<const std::string&>().size() ? 
          std::stol(json_data.get_ref<const std::string&>()) : 0;
      ret_val = stmt->Bind(cid, value);
    } else if (ColumnType::TEXT_TYPE == type) {
      std::string value = json_data.is_string() ? 
        json_data.get_ref<const std::string&>() : "";
      ret_val = stmt->Bind(cid, value);
    } else if (ColumnType::DOUBLE_TYPE == type) {
      double value = json_data.is_number_float() ? 
        json_data.get<double>() : 
        json_data.is_string() && json_data.get_ref<const std::string&>().size() ? 
          std::stod(json_data.get_ref<const std::string&>()) : .0f;
      ret_val = stmt->Bind(cid, value);
    } else if (ColumnType::BLOB_TYPE == type) {
      std::cout << "not implemented "<< __LINE__ << " - " << __FILE__ << std::endl;
    }
>>>>>>> 6c558f71
  }
  return ret_val;
}

bool SQLiteDBEngine::RefreshTablaData(const nlohmann::json& data, const std::tuple<nlohmann::json&, void *> delta) {
  auto ret_val {false};
  const std::string table { data["table"].is_string() ? data["table"].get_ref<const std::string&>() : "" };
  if (CreateCopyTempTable(table)) {
    if (BulkInsert(table + kTempTableSubFix, data["data"])) {
      if (0 != LoadTableData(table)) {
        std::vector<std::string> primary_key_list;
        if (GetPrimaryKeysFromTable(table, primary_key_list)) {
          if (!RemoveNotExistsRows(table, primary_key_list, delta)) {
            std::cout << "Error during the delete rows update "<< __LINE__ << " - " << __FILE__ << std::endl;
          }
          if (!ChangeModifiedRows(table, primary_key_list, delta)) {
            std::cout << "Error during the change of modified rows " << __LINE__ << " - " << __FILE__ << std::endl;
          }
          if (!InsertNewRows(table, primary_key_list, delta)) {
            std::cout << "Error during the insert rows update "<< __LINE__ << " - " << __FILE__ << std::endl;
          }
          
        }
        ret_val = true;
      }
    }
  }
  return ret_val;
}

bool SQLiteDBEngine::CreateCopyTempTable(const std::string& table) {
  auto ret_val { false };
  std::string result_query;
  DeleteTempTable(table);
  if (GetTableCreateQuery(table, result_query)) {
    if(StringHelper::replace_string(result_query, "CREATE TABLE " + table, "CREATE TEMP TABLE " + table + "_TEMP")) {
      auto const& stmt { GetStatement(result_query) };
      if (SQLITE_DONE == stmt->step()) {
        ret_val = true;
      }
    }
  }
  return ret_val;
}

void SQLiteDBEngine::DeleteTempTable(const std::string& table) { 
  m_sqlite_connection->execute("DROP TABLE " + table + kTempTableSubFix + ";");
}

bool SQLiteDBEngine::GetTableCreateQuery(
  const std::string& table, 
  std::string& result_query) {

  auto ret_val { false };
  const std::string sql {"SELECT sql FROM sqlite_master WHERE type='table' AND name=?;"}; 

  if (!table.empty()) {
    auto const& stmt { GetStatement(sql) };
    stmt->bind(1, table);
    while (SQLITE_ROW == stmt->step()) {
      result_query.append(std::move(stmt->column(0)->value(std::string{})));
      result_query.append(";");
      ret_val = true;
    }
  }
  return ret_val;
}

bool SQLiteDBEngine::RemoveNotExistsRows(
  const std::string& table, 
  const std::vector<std::string>& primary_key_list, 
  const std::tuple<nlohmann::json&, void *> delta) {

  auto ret_val { true };
  std::vector<Row> row_keys_value;
  if (GetPKListLeftOnly(table, table+kTempTableSubFix, primary_key_list, row_keys_value)) {
    if (DeleteRows(table, primary_key_list, row_keys_value)) {
      for (const auto& row : row_keys_value){
        nlohmann::json object;
        for (const auto& value : row) {
          if(!GetFieldValueFromTuple(value, object)) {
            std::cout << "not implemented "<< __LINE__ << " - " << __FILE__ << std::endl;
          }
        }
        auto callback { std::get<ResponseType::RT_CALLBACK>(delta) };
        if (nullptr != callback) {
          result_callback Notify = reinterpret_cast<result_callback>(callback);
          cJSON* json_result { cJSON_Parse(object.dump().c_str()) };
          Notify(ReturnTypeCallback::DELETED, json_result);
          cJSON_Delete(json_result);
        } else {
          std::get<ResponseType::RT_JSON>(delta)["deleted"].push_back(std::move(object));
        }
      }
    } else {
      ret_val = false;
    }
  }
  return ret_val;
}

bool SQLiteDBEngine::GetPrimaryKeysFromTable(
  const std::string& table, 
  std::vector<std::string>& primary_key_list) {
    
  for(const auto& value : m_table_fields[table]) {
    if (std::get<TableHeader::PK>(value) == true) {
      primary_key_list.push_back(std::get<TableHeader::NAME>(value));
    }
  }
  return m_table_fields.find(table) != m_table_fields.end();
}

int32_t SQLiteDBEngine::GetTableData(
  std::unique_ptr<SQLite::IStatement>const & stmt, 
  const int32_t index, 
  const ColumnType& type, 
  const std::string& field_name, 
  Row& row) {
 
  int32_t rc { SQLITE_OK };
 
  if (ColumnType::BIGINT_TYPE == type) {
    row[field_name] = std::make_tuple(type,std::string(),0,stmt->column(index)->value(int64_t{}),0,0);
  } else if (ColumnType::UNSIGNED_BIGINT_TYPE == type) {
    row[field_name] = std::make_tuple(type,std::string(),0,0,stmt->column(index)->value(int64_t{}),0);
  } else if (ColumnType::INTEGER_TYPE == type) {
    row[field_name] = std::make_tuple(type,std::string(),stmt->column(index)->value(int32_t{}),0,0,0);
  } else if (ColumnType::TEXT_TYPE == type) {
    row[field_name] = std::make_tuple(type,stmt->column(index)->value(std::string{}),0,0,0,0);
  } else if (ColumnType::DOUBLE_TYPE == type) {
    row[field_name] = std::make_tuple(type,std::string(),0,0,0,stmt->column(index)->value(double{}));
  } else if (ColumnType::BLOB_TYPE == type) {
    std::cout << "not implemented "<< __LINE__ << " - " << __FILE__ << std::endl;
  } else {
    rc = SQLITE_ERROR;
  }

  return rc;
}

bool SQLiteDBEngine::GetLeftOnly(
  const std::string& t1, 
  const std::string& t2, 
  const std::vector<std::string>& primary_key_list, 
  std::vector<Row>& return_rows) {

  auto ret_val { false };
  
  const std::string query { BuildLeftOnlyQuery(t1, t2, primary_key_list) };

  if (!t1.empty() && !query.empty()) {
    auto const& stmt { GetStatement(query) };
    const auto table_fields { m_table_fields[t1] };
    while (SQLITE_ROW == stmt->step()) {
      Row register_fields;
      for(const auto& field : table_fields) {
        GetTableData(
          stmt, 
          std::get<TableHeader::CID>(field), 
          std::get<TableHeader::TYPE>(field),
          std::get<TableHeader::NAME>(field), 
          register_fields);
      }
      return_rows.push_back(std::move(register_fields));
    }
    ret_val = true;
  } 
  return ret_val;
}

bool SQLiteDBEngine::GetPKListLeftOnly(
  const std::string& t1, 
  const std::string& t2, 
  const std::vector<std::string>& primary_key_list, 
  std::vector<Row>& return_rows) {

  auto ret_val { false };
  
  const std::string sql { BuildLeftOnlyQuery(t1, t2, primary_key_list, true) };
  if (!t1.empty() && !sql.empty()) {
    auto const& stmt { GetStatement(sql) };
    const auto table_fields { m_table_fields[t1] };
    while (SQLITE_ROW == stmt->step()) {
      Row register_fields;
      for(const auto& value_pk : primary_key_list) {
        auto index { 0ull };
        const auto& it = std::find_if(
          table_fields.begin(), 
          table_fields.end(), 
          [&value_pk](const ColumnData& column_data) {
            return std::get<TableHeader::NAME>(column_data) == value_pk;
        });

        if (table_fields.end() != it) { 
          GetTableData(
          stmt, 
          index, 
          std::get<TableHeader::TYPE>(*it),
          std::get<TableHeader::NAME>(*it), 
          register_fields);
        }
        ++index;
      }
      return_rows.push_back(std::move(register_fields));
    }
    ret_val = true;
  } 

  return ret_val;
}

std::string SQLiteDBEngine::BuildDeleteBulkDataSqlQuery(
  const std::string& table, 
  const std::vector<std::string>& primary_key_list) {

    std::string sql = "DELETE FROM ";
    sql.append(table);
    sql.append(" WHERE ");

    if (0 != primary_key_list.size()) {
      for (const auto& value : primary_key_list) {
        sql.append(value);
        sql.append("=? AND ");
      }
      sql = sql.substr(0, sql.size()-5);
      sql.append(";");
    } else {
      sql.clear();
    }
    return sql;
}

bool SQLiteDBEngine::DeleteRows(
  const std::string& table, 
  const std::vector<std::string>& primary_key_list,
  const std::vector<Row>& rows_to_remove) {

  auto ret_val { false };
  const auto sql { BuildDeleteBulkDataSqlQuery(table, primary_key_list) };

  if(!sql.empty()) {
    auto transaction { m_sqlite_factory->CreateTransaction(m_sqlite_connection)};
    auto const& stmt { GetStatement(sql) };

    for (const auto& row : rows_to_remove){
      auto index {1l};
      for (const auto& value : primary_key_list) {
        if (!BindFieldData(stmt, index, row.at(value))) {
          std::cout << "bind error: " <<  index << std::endl;
        }
        ++index;
      }
      stmt->step();
      stmt->reset();
    }
    ret_val = transaction->commit();
  }
  return ret_val;
}


int32_t SQLiteDBEngine::BindFieldData(
  std::unique_ptr<SQLite::IStatement>const & stmt, 
  const int32_t index, 
  const TableField& field_data){

  int32_t rc = SQLITE_ERROR;

  const auto type = std::get<GenericTupleIndex::GEN_TYPE>(field_data);
  
  if (ColumnType::BIGINT_TYPE == type) {
    const auto value { std::get<GenericTupleIndex::GEN_BIGINT>(field_data) };
    rc = stmt->bind(index, value);
  } else if (ColumnType::UNSIGNED_BIGINT_TYPE == type) {
    const auto value { std::get<GenericTupleIndex::GEN_UNSIGNED_BIGINT>(field_data) };
    rc = stmt->bind(index, value);
  } else if (ColumnType::INTEGER_TYPE == type) {
    const auto value { std::get<GenericTupleIndex::GEN_INTEGER>(field_data) };
    rc = stmt->bind(index, value);
  } else if (ColumnType::TEXT_TYPE == type) {
    const auto value { std::get<GenericTupleIndex::GEN_STRING>(field_data) };
    rc = stmt->bind(index, value);
  } else if (ColumnType::DOUBLE_TYPE == type) {
    const auto value { std::get<GenericTupleIndex::GEN_DOUBLE>(field_data) };
    rc = stmt->bind(index, value);

  } else if (ColumnType::BLOB_TYPE == type) {
    std::cout << "not implemented "<< __LINE__ << " - " << __FILE__ << std::endl;
  }

  return rc;
}


std::string SQLiteDBEngine::BuildLeftOnlyQuery(
  const std::string& t1,
  const std::string& t2,
  const std::vector<std::string>& primary_key_list,
  const bool return_only_pk_fields) {

  std::string return_fields_list;
  std::string on_match_list;
  std::string null_filter_list;
  
  for (const auto& value : primary_key_list) {
    if (return_only_pk_fields)
      return_fields_list.append("t1."+value+",");
    on_match_list.append("t1." + value + "= t2." + value + " AND ");
    null_filter_list.append("t2."+value+ " IS NULL AND ");
  }

  if (return_only_pk_fields)
    return_fields_list = return_fields_list.substr(0, return_fields_list.size()-1);
  else
    return_fields_list.append("*");
  on_match_list = on_match_list.substr(0, on_match_list.size()-5);
  null_filter_list = null_filter_list.substr(0, null_filter_list.size()-5);


  return std::string("SELECT "+return_fields_list+" FROM "+t1+" t1 LEFT JOIN "+t2+" t2 ON "+on_match_list+" WHERE "+null_filter_list+";");
} 


bool SQLiteDBEngine::InsertNewRows(
  const std::string& table, 
  const std::vector<std::string>& primary_key_list, 
  const std::tuple<nlohmann::json&, void *> delta) {

  auto ret_val { true };
  std::vector<Row> row_values;
  if (GetLeftOnly(table+kTempTableSubFix, table, primary_key_list, row_values)) {
     if (BulkInsert(table, row_values)) {
       for (const auto& row : row_values){
        nlohmann::json object;
        for (const auto& value : row) {
          if(!GetFieldValueFromTuple(value, object)) {
            std::cout << "not implemented "<< __LINE__ << " - " << __FILE__ << std::endl;
          }
        }
        auto callback { std::get<ResponseType::RT_CALLBACK>(delta) };
        if (nullptr != callback) {
          result_callback Notify = reinterpret_cast<result_callback>(callback);
          cJSON* json_result { cJSON_Parse(object.dump().c_str()) };
          Notify(ReturnTypeCallback::INSERTED, json_result);
          cJSON_Delete(json_result);
        } else {
          std::get<ResponseType::RT_JSON>(delta)["inserted"].push_back(std::move(object));
        }
      }
    } 
    else {
      ret_val = false;
    }
  }
  return ret_val;
}

bool SQLiteDBEngine::BulkInsert(
  const std::string& table, 
  const std::vector<Row>& data) {

  auto ret_val{ false };
  
  const auto sql { BuildInsertBulkDataSqlQuery(table) };

  if(!sql.empty()) {

    auto transaction { m_sqlite_factory->CreateTransaction(m_sqlite_connection)};
    auto const& stmt { GetStatement(sql) };

    for (const auto& row : data){
      for (const auto& value : m_table_fields[table]) {
        auto it { row.find(std::get<TableHeader::NAME>(value))};
        if (row.end() != it){
          if (!BindFieldData(stmt, std::get<TableHeader::CID>(value) + 1, (*it).second )) {
            std::cout << "bind error: " <<  std::get<TableHeader::CID>(value) << std::endl;
          }
        }
      }

      stmt->step();
      stmt->reset();
    }
    ret_val = transaction->commit();
  }
  return ret_val;
}

int SQLiteDBEngine::ChangeModifiedRows(
  const std::string& table, 
  const std::vector<std::string>& primary_key_list, 
  const std::tuple<nlohmann::json&, void *> delta) {

  auto ret_val { true };
  std::vector<Row> row_keys_value;
  if (GetRowsToModify(table,primary_key_list,row_keys_value)) {
    if (UpdateRows(table, primary_key_list, row_keys_value)) {
      for (const auto& row : row_keys_value){
        nlohmann::json object;
        for (const auto& value : row) {
          if(!GetFieldValueFromTuple(value, object)) {
            std::cout << "not implemented "<< __LINE__ << " - " << __FILE__ << std::endl;
          }
        }
        auto callback { std::get<ResponseType::RT_CALLBACK>(delta) };
        if (nullptr != callback) {
          result_callback Notify = reinterpret_cast<result_callback>(callback);
          cJSON* json_result { cJSON_Parse(object.dump().c_str()) };
          Notify(ReturnTypeCallback::MODIFIED, json_result);
          cJSON_Delete(json_result);
        } else {
          std::get<ResponseType::RT_JSON>(delta)["modified"].push_back(std::move(object));
        }
      }
    } else {
      ret_val = false;
    }
  }
  return ret_val;
}

std::string SQLiteDBEngine::BuildUpdateDataSqlQuery(
  const std::string& table, 
  const std::vector<std::string>& primary_key_list,
  const Row& row,
  const std::pair<const std::__cxx11::string, TableField> &field) {

  std::string sql = "UPDATE ";
  sql.append(table);
  sql.append(" SET ");
  sql.append(field.first);
  sql.append("=");
  if (GetFieldValueFromTuple(field, sql, true))
  {
    sql.append(" WHERE ");

    if (0 != primary_key_list.size()) {
      for (const auto& value : primary_key_list) {

        const auto it_pk_value { row.find("PK_"+value) };
        if (it_pk_value != row.end())
        {
          sql.append(value);
          sql.append("=");  
          if (!GetFieldValueFromTuple((*it_pk_value), sql, true))
          {
            sql.clear();
            break;
          }
        } else {
          sql.clear();
          break;
        }
        sql.append(" AND ");
      }
      sql = sql.substr(0, sql.length()-5);
      if (sql.length() > 0) {
        sql.append(";");
      }
    } else {
      sql.clear();
    }
  } else {
    sql.clear();
  }
  
  return sql;
}

std::string SQLiteDBEngine::BuildModifiedRowsQuery(
  const std::string& t1,
  const std::string& t2,
  const std::vector<std::string>& primary_key_list) {

  std::string return_fields_list;
  std::string on_match_list;
  std::string null_filter_list;
  
  for (const auto& value : primary_key_list) {
    return_fields_list.append("t1."+value+",");
    on_match_list.append("t1." + value + "=t2." + value + " AND ");
  }

  for (const auto& value : m_table_fields[t1]) {
    const auto field_name {std::get<TableHeader::NAME>(value)};
    return_fields_list.append("CASE WHEN t1.");
    return_fields_list.append(field_name);
    return_fields_list.append("<>t2.");
    return_fields_list.append(field_name);
    return_fields_list.append(" THEN t1.");
    return_fields_list.append(field_name);
    return_fields_list.append(" ELSE NULL END AS DIF_");
    return_fields_list.append(field_name);
    return_fields_list.append(",");
  }

  return_fields_list = return_fields_list.substr(0, return_fields_list.size()-1);
  on_match_list = on_match_list.substr(0, on_match_list.size()-5);
  std::string ret_val {"SELECT "};
  ret_val.append(return_fields_list);
  ret_val.append(" FROM (select *,'");
  ret_val.append(t1);
  ret_val.append("' as val from ");
  ret_val.append(t1);
  ret_val.append(" UNION ALL select *,'");
  ret_val.append(t2);
  ret_val.append("' as val from ");
  ret_val.append(t2);
  ret_val.append(") t1 INNER JOIN ");
  ret_val.append(t1);
  ret_val.append(" t2 ON ");
  ret_val.append(on_match_list);
  ret_val.append(" WHERE t1.val = '");
  ret_val.append(t2);
  ret_val.append("';");
  
  return ret_val;
} 


bool SQLiteDBEngine::GetRowsToModify(
  const std::string& table, 
  const std::vector<std::string>& primary_key_list,
  std::vector<Row>& row_keys_value) {

  auto ret_val{ false };

  auto sql { BuildModifiedRowsQuery(table, table+kTempTableSubFix, primary_key_list) };

  if(!sql.empty())
  {
    auto const& stmt { GetStatement(sql) };

    while (SQLITE_ROW == stmt->step()) {
      const auto table_fields { m_table_fields[table] };
      Row register_fields;
      int32_t index {0l};
      for(const auto& pk_value : primary_key_list) {
        const auto it = std::find_if(table_fields.begin(), table_fields.end(), [&pk_value] (const ColumnData& cd) {
          return std::get<TableHeader::NAME>(cd).compare(pk_value) == 0;
        });
        if (table_fields.end() != it) {
          GetTableData(
                      stmt, 
                      index, 
                      std::get<TableHeader::TYPE>(*it),
                      "PK_" + std::get<TableHeader::NAME>(*it), 
                      register_fields);
        }
        
        ++index;
      }
      for(const auto& field : table_fields) {
        if (register_fields.end() == register_fields.find(std::get<TableHeader::NAME>(field))){
          if (stmt->column(index)->hasValue()) {
            GetTableData(stmt, index, std::get<TableHeader::TYPE>(field), std::get<TableHeader::NAME>(field), register_fields);
          }
        }
        ++index;
      }
      row_keys_value.push_back(std::move(register_fields));
    }
    ret_val = true;
  }
  return ret_val;
}

bool SQLiteDBEngine::UpdateRows(
  const std::string& table, 
  const std::vector<std::string>& primary_key_list,
  std::vector<Row>& row_keys_value) {

  auto transaction { m_sqlite_factory->CreateTransaction(m_sqlite_connection)};

  for (const auto& row : row_keys_value) {
    for (const auto& field : row) {
      if (0 != field.first.substr(0,3).compare("PK_"))
      {
        const auto sql { BuildUpdateDataSqlQuery(
          table, 
          primary_key_list,
          row,
          field) };
        
        if (!m_sqlite_connection->execute(sql)) {
          std::cout << "error" << std::endl;
        }
      }
    }
  }
  return transaction->commit();
}

bool SQLiteDBEngine::GetFieldValueFromTuple(
  const std::pair<const std::__cxx11::string, TableField> &value,
  nlohmann::json& object) {
  auto ret_val { true };

  const auto row_type { std::get<GenericTupleIndex::GEN_TYPE>(value.second) };
  if (ColumnType::BIGINT_TYPE == row_type) {
    object[value.first] = std::get<ColumnType::BIGINT_TYPE>(value.second);
  } else if (ColumnType::UNSIGNED_BIGINT_TYPE == row_type) {
    object[value.first] = std::get<ColumnType::UNSIGNED_BIGINT_TYPE>(value.second);
  } else if (ColumnType::INTEGER_TYPE == row_type) {
    object[value.first] = std::get<ColumnType::INTEGER_TYPE>(value.second);
  } else if (ColumnType::TEXT_TYPE == row_type) {
    object[value.first] = std::get<ColumnType::TEXT_TYPE>(value.second);
  } else if (ColumnType::DOUBLE_TYPE == row_type) {
    object[value.first] = std::get<ColumnType::DOUBLE_TYPE>(value.second);
  } else {
    std::cout << "not implemented "<< __LINE__ << " - " << __FILE__ << std::endl;
    ret_val = false;
  }

  return ret_val;
}

bool SQLiteDBEngine::GetFieldValueFromTuple(
  const std::pair<const std::__cxx11::string, TableField> &value,
  std::string& result_value,
  const bool quotation_marks) {
  auto ret_val { true };
  const auto row_type { std::get<GenericTupleIndex::GEN_TYPE>(value.second) };
  if (ColumnType::BIGINT_TYPE == row_type) {
    result_value.append(std::to_string(std::get<ColumnType::BIGINT_TYPE>(value.second)));
  } else if (ColumnType::UNSIGNED_BIGINT_TYPE == row_type) {
    result_value.append(std::to_string(std::get<ColumnType::UNSIGNED_BIGINT_TYPE>(value.second)));
  } else if (ColumnType::INTEGER_TYPE == row_type) {
    result_value.append(std::to_string(std::get<ColumnType::INTEGER_TYPE>(value.second)));
  } else if (ColumnType::TEXT_TYPE == row_type) {
    if(quotation_marks) {
      result_value.append("'"+std::get<ColumnType::TEXT_TYPE>(value.second)+"'");
    }
    else {
      result_value.append(std::get<ColumnType::TEXT_TYPE>(value.second));
    }
  } else if (ColumnType::DOUBLE_TYPE == row_type) {
    result_value.append(std::to_string(std::get<ColumnType::DOUBLE_TYPE>(value.second)));
  } else {
    ret_val = false;
  }
  return ret_val;
}

std::unique_ptr<SQLite::IStatement>const& SQLiteDBEngine::GetStatement(const std::string& sql) {
  const auto it = m_statements_cache.find(sql);
  if(m_statements_cache.end() != it) {
    it->second->reset();
    return it->second;
  } else {
    m_statements_cache[sql] = m_sqlite_factory->CreateStatement(m_sqlite_connection, sql);
    return m_statements_cache[sql];
  }
}<|MERGE_RESOLUTION|>--- conflicted
+++ resolved
@@ -160,40 +160,6 @@
   const auto name = std::get<TableHeader::NAME>(cd);
 
   auto ret_val{ false };
-<<<<<<< HEAD
-  const auto& json_data { value_type[name] };
-
-  if (ColumnType::BIGINT_TYPE == type) {
-    int64_t value = json_data.is_number() ? 
-      json_data.get<int64_t>() :
-      json_data.is_string() && json_data.get_ref<const std::string&>().size() ? 
-        std::stoll(json_data.get_ref<const std::string&>()) : 0;
-    ret_val = stmt->bind(cid, value);
-  } else if (ColumnType::UNSIGNED_BIGINT_TYPE == type) {
-    uint64_t value = json_data.is_number_unsigned() ? 
-      json_data.get<uint64_t>() :
-      json_data.is_string() && json_data.get_ref<const std::string&>().size() ? 
-        std::stoull(json_data.get_ref<const std::string&>()) : 0;
-    ret_val = stmt->bind(cid, value);
-  } else if (ColumnType::INTEGER_TYPE == type) {
-    int32_t value = json_data.is_number() ? 
-      json_data.get<int32_t>() : 
-      json_data.is_string() && json_data.get_ref<const std::string&>().size() ? 
-        std::stol(json_data.get_ref<const std::string&>()) : 0;
-    ret_val = stmt->bind(cid, value);
-  } else if (ColumnType::TEXT_TYPE == type) {
-    std::string value = json_data.is_string() ? 
-      json_data.get_ref<const std::string&>() : "";
-    ret_val = stmt->bind(cid, value);
-  } else if (ColumnType::DOUBLE_TYPE == type) {
-    double value = json_data.is_number_float() ? 
-      json_data.get<double>() : 
-      json_data.is_string() && json_data.get_ref<const std::string&>().size() ? 
-        std::stod(json_data.get_ref<const std::string&>()) : .0f;
-    ret_val = stmt->bind(cid, value);
-  } else if (ColumnType::BLOB_TYPE == type) {
-    std::cout << "not implemented "<< __LINE__ << " - " << __FILE__ << std::endl;
-=======
   const auto& it { value_type.find(name) };
   
   if (value_type.end() != it) {
@@ -229,7 +195,6 @@
     } else if (ColumnType::BLOB_TYPE == type) {
       std::cout << "not implemented "<< __LINE__ << " - " << __FILE__ << std::endl;
     }
->>>>>>> 6c558f71
   }
   return ret_val;
 }
