/*
 * Wazuh DBSYNC
 * Copyright (C) 2015-2020, Wazuh Inc.
 * June 11, 2020.
 *
 * This program is free software; you can redistribute it
 * and/or modify it under the terms of the GNU General Public
 * License (version 2) as published by the FSF - Free Software
 * Foundation.
 */

#include <fstream>
#include "sqlite_dbengine.h"
#include "stringHelper.h"
#include "typedef.h"

SQLiteDBEngine::SQLiteDBEngine(const std::shared_ptr<ISQLiteFactory>& sqliteFactory,
                               const std::string& path,
                               const std::string& tableStmtCreation)
  : m_sqliteFactory(sqliteFactory)
{
    initialize(path, tableStmtCreation);
}

SQLiteDBEngine::~SQLiteDBEngine()
{}

void SQLiteDBEngine::setMaxRows(const std::string& table,
                                const unsigned long long maxRows)
{
    const constexpr auto ROW_COUNT_POSTFIX{"_row_count"};
    const std::string sql
    {
        maxRows ?
        "CREATE TRIGGER " + table + ROW_COUNT_POSTFIX + " BEFORE INSERT ON " + table +
        " WHEN (SELECT COUNT(*) FROM " + table + ") >= " + std::to_string(maxRows) +
        " BEGIN SELECT RAISE(FAIL, '" + SQLite::MAX_ROWS_ERROR_STRING + "'); END;"
        : "DROP TRIGGER " + table + ROW_COUNT_POSTFIX

    };
    m_sqliteConnection->execute(sql);
}

void SQLiteDBEngine::bulkInsert(const std::string& table,
                                const nlohmann::json& data)
{
    if (0 != loadTableData(table))
    {
        const auto sql { buildInsertBulkDataSqlQuery(table) };
        if(!sql.empty())
        {
            auto transaction { m_sqliteFactory->createTransaction(m_sqliteConnection) };
            auto const& stmt { getStatement(sql) };
            for (const auto& jsonValue : data)
            {
                for (const auto& value : m_tableFields[table])
                {
                    bindJsonData(stmt, value, jsonValue);
                }
                stmt->step();
                stmt->reset();
            }
            transaction->commit();
        }
    }
}

void SQLiteDBEngine::refreshTableData(const nlohmann::json& data,
                                      const DbSync::ResultCallback callback)
{
    const std::string table { data["table"].is_string() ? data["table"].get_ref<const std::string&>() : "" };
    if (createCopyTempTable(table))
    {
        bulkInsert(table + TEMP_TABLE_SUBFIX, data["data"]);
        if (0 != loadTableData(table))
        {
            std::vector<std::string> primaryKeyList;
            if (getPrimaryKeysFromTable(table, primaryKeyList))
            {
                if (!removeNotExistsRows(table, primaryKeyList, callback))
                {
                    std::cout << "Error during the delete rows update "<< __LINE__ << " - " << __FILE__ << std::endl;
                }
                if (!changeModifiedRows(table, primaryKeyList, callback))
                {
                    std::cout << "Error during the change of modified rows " << __LINE__ << " - " << __FILE__ << std::endl;
                }
                if (!insertNewRows(table, primaryKeyList, callback))
                {
                    std::cout << "Error during the insert rows update "<< __LINE__ << " - " << __FILE__ << std::endl;
                }
            }
        }
    }
}

void SQLiteDBEngine::syncTableRowData(const std::string& /*table*/,
                                      const nlohmann::json& /*data*/,
                                      const DbSync::ResultCallback /*callback*/)
{

}


void SQLiteDBEngine::initializeStatusField(const nlohmann::json& tableNames) 
{
    const auto& transaction { m_sqliteFactory->createTransaction(m_sqliteConnection) };
<<<<<<< HEAD

    for (const auto& table : tableNames)
=======
 
    for (const auto& tableValue : tableNames)
>>>>>>> 06978244
    {
        const auto table { tableValue.get<std::string>() };
        if (0 != loadTableData(table)) 
        {
            auto const& stmtAdd { getStatement(std::string("ALTER TABLE ") + table + " ADD COLUMN " +
                                                STATUS_FIELD_NAME +
                                                " " +
                                                STATUS_FIELD_TYPE +
                                                " DEFAULT 1;")};

            const auto& fields { m_tableFields[table] };
            const auto& it { std::find_if(fields.begin(), 
                                        fields.end(),
                                        [](const ColumnData& column)
            {
                return 0 == std::get<Name>(column).compare(STATUS_FIELD_NAME);
            })};

            if (fields.end() == it)
            {
                m_tableFields[table].clear();
<<<<<<< HEAD

=======
                auto const& stmtAdd { getStatement(std::string("ALTER TABLE " +
                                                               table +
                                                               " ADD COLUMN ") + 
                                                               STATUS_FIELD_NAME + 
                                                               " " +
                                                               STATUS_FIELD_TYPE +
                                                               " DEFAULT 1;")};
>>>>>>> 06978244
                stmtAdd->step();
            }
<<<<<<< HEAD
            auto const& stmtInit { getStatement(std::string("UPDATE ") + table + " SET " +
                                                STATUS_FIELD_NAME + "=0;")};

=======
            auto const& stmtInit { getStatement(std::string("UPDATE " +
                                                            table +
                                                            " SET ") +
                                                            STATUS_FIELD_NAME +
                                                            "=0;")};
>>>>>>> 06978244
            stmtInit->step();
        } 
        else
        {
            throw dbengine_error { EMPTY_TABLE_METADATA };
        }
    }
    transaction->commit();
}

void SQLiteDBEngine::deleteRowsByStatusField(const nlohmann::json& tableNames) 
{
    const auto& transaction { m_sqliteFactory->createTransaction(m_sqliteConnection) };

    for (const auto& tableValue : tableNames)
    {
        const auto table { tableValue.get<std::string>() };

        if (0 != loadTableData(table)) 
        {
            auto const& stmt { getStatement(std::string("DELETE FROM " +
                                                        table +
                                                        " WHERE ") +
                                                        STATUS_FIELD_NAME +
                                                        "=0;")};
            stmt->step();
        }
        else
        {
            // throw dbengine_error { EMPTY_TABLE_METADATA };
        }
    }
    transaction->commit();
}


///
/// Private functions section
///

void SQLiteDBEngine::initialize(const std::string& path,
                                const std::string& tableStmtCreation)
{
    if(!path.empty())
    {
        if (cleanDB(path))
        {
            m_sqliteConnection = m_sqliteFactory->createConnection(path);
            const auto createDBQueryList { Utils::split(tableStmtCreation,';') };
            m_sqliteConnection->execute("PRAGMA temp_store = memory;");
            m_sqliteConnection->execute("PRAGMA synchronous = OFF;");
            for (const auto& query : createDBQueryList)
            {
                auto const& stmt { getStatement(query) }; 
                stmt->step();
            }
        }
    }
    
    else 
    {
        throw dbengine_error { EMPTY_DATABASE_PATH };
    }
    
}

bool SQLiteDBEngine::cleanDB(const std::string& path) 
{
    auto ret { true };
    if (path.compare(":memory") != 0)
    {
        if (std::ifstream(path))
        {
            if (0 != std::remove(path.c_str()))
            {
                ret = false;
            }
        }
    }
    return ret;
}

size_t SQLiteDBEngine::loadTableData(const std::string& table)
{
    size_t fieldsNumber { 0ull };
    if (0 == m_tableFields[table].size())
    {
        if (loadFieldData(table))
        {
            fieldsNumber = m_tableFields[table].size();
        }
    } 
    else
    {
        fieldsNumber = m_tableFields[table].size();
    }
    return fieldsNumber;    
}

std::string SQLiteDBEngine::buildInsertBulkDataSqlQuery(const std::string& table)
{
    std::string sql {"INSERT INTO "};
    sql.append(table);
    sql.append(" VALUES (");
    
    if (0 != m_tableFields[table].size())
    {
        for (size_t i = 0; i < m_tableFields[table].size();++i)
        {
            sql.append("?,");
        }
        sql = sql.substr(0, sql.size()-1);
        sql.append(");");
    }
    else
    {
        sql.clear();
    }
    return sql;
}

bool SQLiteDBEngine::loadFieldData(const std::string& table)
{
    const auto ret { !table.empty() };
    const std::string sql {"PRAGMA table_info("+table+");"}; 

    if (ret)
    {
        auto stmt { m_sqliteFactory->createStatement(m_sqliteConnection, sql) };
        while (SQLITE_ROW == stmt->step())
        {
            const auto& fieldName { stmt->column(1)->value(std::string{}) };
            m_tableFields[table].push_back(std::make_tuple(
            stmt->column(0)->value(int32_t{}),
            fieldName,
            columnTypeName(stmt->column(2)->value(std::string{})),
            1 == stmt->column(5)->value(int32_t{}),
            InternalColumnNames.end() != std::find(InternalColumnNames.begin(), InternalColumnNames.end(), fieldName)));
        }
    }
    return ret;
}

ColumnType SQLiteDBEngine::columnTypeName(const std::string& type)
{
    ColumnType retVal { Unknown };
    const auto& it { std::find_if(ColumnTypeNames.begin(), 
                                 ColumnTypeNames.end(),
                                 [&type] (const std::pair<ColumnType, std::string>& col)
                                 {
                                     return 0 == col.second.compare(type);
                                 }) };

    if (ColumnTypeNames.end() != it)
    {
        retVal = it->first;
    }
    return retVal;
}

void SQLiteDBEngine::bindJsonData(std::unique_ptr<SQLite::IStatement>const& stmt, 
                                  const ColumnData& cd, 
                                  const nlohmann::json::value_type& valueType)
{
    const auto type { std::get<TableHeader::Type>(cd) };
    const auto cid  { std::get<TableHeader::CID>(cd) + 1 };
    const auto name { std::get<TableHeader::Name>(cd) };
    const auto& it  { valueType.find(name) };

    if (valueType.end() != it)
    {
        const auto& jsData { *it };
        if (ColumnType::BigInt == type)
        {
            int64_t value
            {   
                jsData.is_number() ? jsData.get<int64_t>() : jsData.is_string()
                && jsData.get_ref<const std::string&>().size() 
                   ? std::stoll(jsData.get_ref<const std::string&>()) 
                   : 0
            };
            stmt->bind(cid, value);
        }
        else if (ColumnType::UnsignedBigInt == type)
        {
            uint64_t value
            {
                jsData.is_number_unsigned() ? jsData.get<uint64_t>() : jsData.is_string()
                && jsData.get_ref<const std::string&>().size() 
                   ? std::stoull(jsData.get_ref<const std::string&>())
                   : 0
            };
            stmt->bind(cid, value);
        }
        else if (ColumnType::Integer == type)
        {
            auto value
            {
                jsData.is_number() ? jsData.get<int32_t>() : jsData.is_string()
                && jsData.get_ref<const std::string&>().size()
                    ? std::stol(jsData.get_ref<const std::string&>())
                    : 0
            };
            stmt->bind(cid, value);
        }
        else if (ColumnType::Text == type)
        {
            std::string value
            {
                jsData.is_string() ? jsData.get_ref<const std::string&>() : ""
            };
            stmt->bind(cid, value);
        }
        else if (ColumnType::Double == type)
        {
            double value
            {
                jsData.is_number_float() ? jsData.get<double>() : jsData.is_string()
                && jsData.get_ref<const std::string&>().size() 
                   ? std::stod(jsData.get_ref<const std::string&>()) 
                   : .0f
            };
            stmt->bind(cid, value);
        }
        else if (ColumnType::Blob == type)
        {
            std::cout << "not implemented "<< __LINE__ << " - " << __FILE__ << std::endl;
        }
    }
}

bool SQLiteDBEngine::createCopyTempTable(const std::string& table)
{
    auto ret { false };
    std::string queryResult;
    deleteTempTable(table);
    if (getTableCreateQuery(table, queryResult))
    {
        if (Utils::replaceAll(queryResult, "CREATE TABLE " + table, "CREATE TEMP TABLE " + table + "_TEMP"))
        {
            auto const& stmt { getStatement(queryResult) };
            ret = SQLITE_DONE == stmt->step();
        }
    }
    return ret;
}

void SQLiteDBEngine::deleteTempTable(const std::string& table)
{ 
    try
    {
        m_sqliteConnection->execute("DROP TABLE " + table + TEMP_TABLE_SUBFIX + ";");
    }
    //if the table doesn't exist we don't care.
    catch(...)
    {}
}

bool SQLiteDBEngine::getTableCreateQuery(const std::string& table,
                                         std::string& resultQuery)
{
    auto ret { false };
    const std::string sql { "SELECT sql FROM sqlite_master WHERE type='table' AND name=?;" };
    if (!table.empty())
    {
        auto const& stmt { getStatement(sql) };
        stmt->bind(1, table);
        while (SQLITE_ROW == stmt->step())
        {
            resultQuery.append(std::move(stmt->column(0)->value(std::string{})));
            resultQuery.append(";");
            ret = true;
        }
    }
    return ret;
}

bool SQLiteDBEngine::removeNotExistsRows(const std::string& table,
                                         const std::vector<std::string>& primaryKeyList,
                                         const DbSync::ResultCallback callback)
{
    auto ret { true };
    std::vector<Row> rowKeysValue;
    if (getPKListLeftOnly(table, table+TEMP_TABLE_SUBFIX, primaryKeyList, rowKeysValue))
    {
        if (deleteRows(table, primaryKeyList, rowKeysValue))
        {
            for (const auto& row : rowKeysValue)
            {
                nlohmann::json object;
                for (const auto& value : row)
                {
                    if(!getFieldValueFromTuple(value, object))
                    {
                        std::cout << "not implemented "<< __LINE__ << " - " << __FILE__ << std::endl;
                    }
                }
                if(callback)
                {
                    callback(ReturnTypeCallback::DELETED, object);
                }
            }
        }
        else
        {
            ret = false;
        }
    }
    return ret;
}

bool SQLiteDBEngine::getPrimaryKeysFromTable(const std::string& table,
                                             std::vector<std::string>& primaryKeyList)
{
    for(const auto& value : m_tableFields[table])
    {
        if (std::get<TableHeader::PK>(value) == true)
        {
            primaryKeyList.push_back(std::get<TableHeader::Name>(value));
        }
    }
    return m_tableFields.find(table) != m_tableFields.end();
}

int32_t SQLiteDBEngine::getTableData(std::unique_ptr<SQLite::IStatement>const& stmt,
                                     const int32_t index,
                                     const ColumnType& type,
                                     const std::string& fieldName,
                                     Row& row)
{
    int32_t rc { SQLITE_OK };
 
    if (ColumnType::BigInt == type)
    {
        row[fieldName] = std::make_tuple(type,std::string(),0,stmt->column(index)->value(int64_t{}),0,0);
    }
    else if (ColumnType::UnsignedBigInt == type)
    {
        row[fieldName] = std::make_tuple(type,std::string(),0,0,stmt->column(index)->value(int64_t{}),0);
    }
    else if (ColumnType::Integer == type)
    {
        row[fieldName] = std::make_tuple(type,std::string(),stmt->column(index)->value(int32_t{}),0,0,0);
    }
    else if (ColumnType::Text == type)
    {
        row[fieldName] = std::make_tuple(type,stmt->column(index)->value(std::string{}),0,0,0,0);
    }
    else if (ColumnType::Double == type)
    {
        row[fieldName] = std::make_tuple(type,std::string(),0,0,0,stmt->column(index)->value(double{}));
    }
    else if (ColumnType::Blob == type)
    {
        std::cout << "not implemented "<< __LINE__ << " - " << __FILE__ << std::endl;
    }
    else
    {
        rc = SQLITE_ERROR;
    }
    return rc;
}

bool SQLiteDBEngine::getLeftOnly(const std::string& t1,
                                 const std::string& t2,
                                 const std::vector<std::string>& primaryKeyList,
                                 std::vector<Row>& returnRows)
{
    auto ret { false };
    const std::string query { buildLeftOnlyQuery(t1, t2, primaryKeyList) };
    if (!t1.empty() && !query.empty())
    {
        auto const& stmt { getStatement(query) };
        const auto tableFields { m_tableFields[t1] };
        while (SQLITE_ROW == stmt->step()) 
        {
            Row registerFields;
            for(const auto& field : tableFields)
            {
                getTableData(stmt, 
                             std::get<TableHeader::CID>(field), 
                             std::get<TableHeader::Type>(field),
                             std::get<TableHeader::Name>(field), 
                             registerFields);
            }
            returnRows.push_back(std::move(registerFields));
        }
        ret = true;
    } 
    return ret;
}

bool SQLiteDBEngine::getPKListLeftOnly(const std::string& t1,
                                       const std::string& t2,
                                       const std::vector<std::string>& primaryKeyList,
                                       std::vector<Row>& returnRows)
{
    auto ret { false };
    const std::string sql { buildLeftOnlyQuery(t1, t2, primaryKeyList, true) };
    if (!t1.empty() && !sql.empty())
    {
        auto const& stmt { getStatement(sql) };
        const auto tableFields { m_tableFields[t1] };
        while (SQLITE_ROW == stmt->step()) 
        {
            Row registerFields;
            for(const auto& pkValue : primaryKeyList)
            {
                auto index { 0ull };
                const auto& it
                {
                    std::find_if(tableFields.begin(), tableFields.end(), 
                                [&pkValue](const ColumnData& columnData)
                                    {
                                        return std::get<TableHeader::Name>(columnData) == pkValue;
                                    })
                };

                if (tableFields.end() != it)
                { 
                    getTableData(stmt, 
                                 index,
                                 std::get<TableHeader::Type>(*it),
                                 std::get<TableHeader::Name>(*it), 
                                 registerFields);
                }
                ++index;
            }
            returnRows.push_back(std::move(registerFields));
        }
        ret = true;
    } 
    return ret;
}

std::string SQLiteDBEngine::buildDeleteBulkDataSqlQuery(const std::string& table,
                                                        const std::vector<std::string>& primaryKeyList)
{
    std::string sql{ "DELETE FROM " };
    sql.append(table);
    sql.append(" WHERE ");
    if (0 != primaryKeyList.size())
    {
        for (const auto& value : primaryKeyList)
        {
            sql.append(value);
            sql.append("=? AND ");
        }
        sql = sql.substr(0, sql.size()-5);
        sql.append(";");
    }
    else
    {
        sql.clear();
    }
    return sql;
}

bool SQLiteDBEngine::deleteRows(const std::string& table,
                                const std::vector<std::string>& primaryKeyList,
                                const std::vector<Row>& rowsToRemove)
{
    auto ret { false };
    const auto sql { buildDeleteBulkDataSqlQuery(table, primaryKeyList) };

    if(!sql.empty())
    {
        auto transaction { m_sqliteFactory->createTransaction(m_sqliteConnection)};
        auto const& stmt { getStatement(sql) };

        for (const auto& row : rowsToRemove)
        {
            auto index {1l};
            for (const auto& value : primaryKeyList)
            {
                if (!bindFieldData(stmt, index, row.at(value)))
                {
                    std::cout << "bind error: " <<  index << std::endl;
                }
                ++index;
            }
            stmt->step();
            stmt->reset();
        }
        transaction->commit();
        ret = true;
    }
    return ret;
}

int32_t SQLiteDBEngine::bindFieldData(std::unique_ptr<SQLite::IStatement>const & stmt,
                                      const int32_t index,
                                      const TableField& fieldData)
{
    int32_t rc { SQLITE_ERROR };
    const auto type = std::get<GenericTupleIndex::GenType>(fieldData);
    if (ColumnType::BigInt == type)
    {
        const auto value { std::get<GenericTupleIndex::GenBigInt>(fieldData) };
        stmt->bind(index, value);
    }
    else if (ColumnType::UnsignedBigInt == type)
    {
        const auto value { std::get<GenericTupleIndex::GenUnsignedBigInt>(fieldData) };
        stmt->bind(index, value);
    }
    else if (ColumnType::Integer == type)
    {
        const auto value { std::get<GenericTupleIndex::GenInteger>(fieldData) };
        stmt->bind(index, value);
    }
    else if (ColumnType::Text == type)
    {
        const auto value { std::get<GenericTupleIndex::GenString>(fieldData) };
        stmt->bind(index, value);
    }
    else if (ColumnType::Double == type)
    {
        const auto value { std::get<GenericTupleIndex::GenDouble>(fieldData) };
        stmt->bind(index, value);

    }else if (ColumnType::Blob == type)
    {
        std::cout << "not implemented "<< __LINE__ << " - " << __FILE__ << std::endl;
    }

    return rc;
}

std::string SQLiteDBEngine::buildLeftOnlyQuery(const std::string& t1,
                                               const std::string& t2,
                                               const std::vector<std::string>& primaryKeyList,
                                               const bool returnOnlyPKFields)
{  
    std::string fieldsList;
    std::string onMatchList;
    std::string nullFilterList;
  
    for (const auto& value : primaryKeyList)
    {
        if (returnOnlyPKFields)
        {
            fieldsList.append("t1."+value+",");
        }
        onMatchList.append("t1." + value + "= t2." + value + " AND ");
        nullFilterList.append("t2."+value+ " IS NULL AND ");
    }

    if (returnOnlyPKFields)
    {
        fieldsList = fieldsList.substr(0, fieldsList.size()-1);
    }
    else
    {
        fieldsList.append("*");
    }
    onMatchList = onMatchList.substr(0, onMatchList.size()-5);
    nullFilterList = nullFilterList.substr(0, nullFilterList.size()-5);

    return std::string("SELECT "+fieldsList+" FROM "+t1+" t1 LEFT JOIN "+t2+" t2 ON "+onMatchList+" WHERE "+nullFilterList+";");
} 

bool SQLiteDBEngine::insertNewRows(const std::string& table,
                                   const std::vector<std::string>& primaryKeyList,
                                   const DbSync::ResultCallback callback)
{
    auto ret { true };
    std::vector<Row> rowValues;
    if (getLeftOnly(table+TEMP_TABLE_SUBFIX, table, primaryKeyList, rowValues))
    {
        bulkInsert(table, rowValues);
        for (const auto& row : rowValues)
        {
            nlohmann::json object;
            for (const auto& value : row)
            {
                if(!getFieldValueFromTuple(value, object))
                {
                    std::cout << "not implemented "<< __LINE__ << " - " << __FILE__ << std::endl;
                }
            }
            if(callback)
            {
                callback(ReturnTypeCallback::INSERTED, object);
            }
        }
    }
    return ret;
}

void SQLiteDBEngine::bulkInsert(const std::string& table,
                                const std::vector<Row>& data)
{
    const auto sql { buildInsertBulkDataSqlQuery(table) };
    if(!sql.empty())
    {
        auto transaction { m_sqliteFactory->createTransaction(m_sqliteConnection)};
        auto const& stmt { getStatement(sql) };

        for (const auto& row : data)
        {
            for (const auto& value : m_tableFields[table])
            {
                auto it { row.find(std::get<TableHeader::Name>(value))};
                if (row.end() != it)
                {
                    if (!bindFieldData(stmt, std::get<TableHeader::CID>(value) + 1, (*it).second ))
                    {
                        std::cout << "bind error: " <<  std::get<TableHeader::CID>(value) << std::endl;
                    }
                }
            }
            stmt->step();

            stmt->reset();
        }
        transaction->commit();
    }
}

int SQLiteDBEngine::changeModifiedRows(const std::string& table, 
                                       const std::vector<std::string>& primaryKeyList, 
                                       const DbSync::ResultCallback callback)
{
    auto ret { true };
    std::vector<Row> rowKeysValue;
    if (getRowsToModify(table, primaryKeyList, rowKeysValue))
    {
        if (updateRows(table, primaryKeyList, rowKeysValue))
        {
            for (const auto& row : rowKeysValue)
            {
                nlohmann::json object;
                for (const auto& value : row)
                {
                    if(!getFieldValueFromTuple(value, object))
                    {
                        std::cout << "not implemented "<< __LINE__ << " - " << __FILE__ << std::endl;
                    }
                }
                if(callback)
                {
                    callback(ReturnTypeCallback::MODIFIED, object);
                }
            }
        }
        else
        {
            ret = false;
        }
    }
    return ret;
}

std::string SQLiteDBEngine::buildUpdateDataSqlQuery(const std::string& table, 
                                                    const std::vector<std::string>& primaryKeyList,
                                                    const Row& row,
                                                    const std::pair<const std::string, TableField> &field)
{
    std::string sql{ "UPDATE " };
    sql.append(table);
    sql.append(" SET ");
    sql.append(field.first);
    sql.append("=");
    if (getFieldValueFromTuple(field, sql, true))
    {
        sql.append(" WHERE ");
        if (0 != primaryKeyList.size())
        {
            for (const auto& value : primaryKeyList)
            {
                const auto it { row.find("PK_"+value) };
                if (it != row.end())
                {
                    sql.append(value);
                    sql.append("=");  
                    if (!getFieldValueFromTuple((*it), sql, true))
                    {
                        sql.clear();
                        break;
                    }
                }
                else
                {
                    sql.clear();
                    break;
                }
                sql.append(" AND ");
            }
            sql = sql.substr(0, sql.length()-5);
            if (sql.length() > 0)
            {
                sql.append(";");
            }
        }
        else
        {
            sql.clear();
        }
    }
    else
    {
        sql.clear();
    }
    return sql;
}

std::string SQLiteDBEngine::buildModifiedRowsQuery(const std::string& t1,
                                                   const std::string& t2,
                                                   const std::vector<std::string>& primaryKeyList)
{
    std::string fieldsList;
    std::string onMatchList;

    for (const auto& value : primaryKeyList)
    {
        fieldsList.append("t1."+value+",");
        onMatchList.append("t1." + value + "=t2." + value + " AND ");
    }

    for (const auto& value : m_tableFields[t1])
    {
        const auto fieldName {std::get<TableHeader::Name>(value)};
        fieldsList.append("CASE WHEN t1.");
        fieldsList.append(fieldName);
        fieldsList.append("<>t2.");
        fieldsList.append(fieldName);
        fieldsList.append(" THEN t1.");
        fieldsList.append(fieldName);
        fieldsList.append(" ELSE NULL END AS DIF_");
        fieldsList.append(fieldName);
        fieldsList.append(",");
    }

    fieldsList  = fieldsList.substr(0, fieldsList.size()-1);
    onMatchList = onMatchList.substr(0, onMatchList.size()-5);
    std::string ret {"SELECT "};
    ret.append(fieldsList);
    ret.append(" FROM (select *,'");
    ret.append(t1);
    ret.append("' as val from ");
    ret.append(t1);
    ret.append(" UNION ALL select *,'");
    ret.append(t2);
    ret.append("' as val from ");
    ret.append(t2);
    ret.append(") t1 INNER JOIN ");
    ret.append(t1);
    ret.append(" t2 ON ");
    ret.append(onMatchList);
    ret.append(" WHERE t1.val = '");
    ret.append(t2);
    ret.append("';");
    
    return ret;
} 

bool SQLiteDBEngine::getRowsToModify(const std::string& table,
                                     const std::vector<std::string>& primaryKeyList,
                                     std::vector<Row>& rowKeysValue)
{
    auto ret { false };
    auto sql { buildModifiedRowsQuery(table, table+TEMP_TABLE_SUBFIX, primaryKeyList) };

    if(!sql.empty())
    {
        auto const& stmt { getStatement(sql) };

        while (SQLITE_ROW == stmt->step())
        {
            const auto tableFields { m_tableFields[table] };
            Row registerFields;
            int32_t index {0l};
            for(const auto& pk_value : primaryKeyList)
            {
                const auto it
                {
                    std::find_if(tableFields.begin(), tableFields.end(), 
                                [&pk_value] (const ColumnData& cd)
                                {
                                    return std::get<TableHeader::Name>(cd).compare(pk_value) == 0;
                                })
                };
                if (tableFields.end() != it)
                {
                    getTableData(stmt,
                                 index,
                                 std::get<TableHeader::Type>(*it),
                                 "PK_" + std::get<TableHeader::Name>(*it),
                                 registerFields);
                }
                ++index;
            }
            for(const auto& field : tableFields)
            {
                if (registerFields.end() == registerFields.find(std::get<TableHeader::Name>(field)))
                {
                    if (stmt->column(index)->hasValue())
                    {
                        getTableData(stmt, index, std::get<TableHeader::Type>(field), 
                                     std::get<TableHeader::Name>(field), registerFields);
                    }
                }
                ++index;
            }
            rowKeysValue.push_back(std::move(registerFields));
        }
        ret = true;
    }
    return ret;
}

bool SQLiteDBEngine::updateRows(const std::string& table,
                                const std::vector<std::string>& primaryKeyList,
                                const std::vector<Row>& rowKeysValue)
{
    auto transaction { m_sqliteFactory->createTransaction(m_sqliteConnection)};
    
    for (const auto& row : rowKeysValue)
    {
        for (const auto& field : row)
        {
            if (0 != field.first.substr(0,3).compare("PK_"))
            {
                const auto sql 
                { 
                    buildUpdateDataSqlQuery(table, 
                                            primaryKeyList,
                                            row,
                                            field) 
                };
                m_sqliteConnection->execute(sql);
            }
        }
    }
    transaction->commit();
    return true;
}

bool SQLiteDBEngine::getFieldValueFromTuple(const std::pair<const std::string, TableField> &value,
                                            nlohmann::json& object)
{
    auto ret { true };
    const auto rowType { std::get<GenericTupleIndex::GenType>(value.second) };
    if (ColumnType::BigInt == rowType)
    {
        object[value.first] = std::get<ColumnType::BigInt>(value.second);
    }
    else if (ColumnType::UnsignedBigInt == rowType)
    {
        object[value.first] = std::get<ColumnType::UnsignedBigInt>(value.second);
    }
    else if (ColumnType::Integer == rowType)
    {
        object[value.first] = std::get<ColumnType::Integer>(value.second);
    }
    else if (ColumnType::Text == rowType)
    {
        object[value.first] = std::get<ColumnType::Text>(value.second);
    }
    else if (ColumnType::Double == rowType)
    {
        object[value.first] = std::get<ColumnType::Double>(value.second);
    }
    else
    {
        std::cout << "not implemented "<< __LINE__ << " - " << __FILE__ << std::endl;
        ret = false;
    }

    return ret;
}

bool SQLiteDBEngine::getFieldValueFromTuple(const std::pair<const std::string, TableField> &value,
                                            std::string& resultValue,
                                            const bool quotationMarks)
{
    auto ret { true };
    const auto rowType { std::get<GenericTupleIndex::GenType>(value.second) };
    if (ColumnType::BigInt == rowType)
    {
        resultValue.append(std::to_string(std::get<ColumnType::BigInt>(value.second)));
    }
    else if (ColumnType::UnsignedBigInt == rowType)
    {
        resultValue.append(std::to_string(std::get<ColumnType::UnsignedBigInt>(value.second)));
    }
    else if (ColumnType::Integer == rowType)
    {
        resultValue.append(std::to_string(std::get<ColumnType::Integer>(value.second)));
    }
    else if (ColumnType::Text == rowType)
    {
        if(quotationMarks)
        {
            resultValue.append("'"+std::get<ColumnType::Text>(value.second)+"'");
        }
        else
        {
            resultValue.append(std::get<ColumnType::Text>(value.second));
        }
    }
    else if (ColumnType::Double == rowType)
    {
        resultValue.append(std::to_string(std::get<ColumnType::Double>(value.second)));
    }
    else
    {
        ret = false;
    }
    return ret;
}

std::unique_ptr<SQLite::IStatement>const& SQLiteDBEngine::getStatement(const std::string& sql) 
{
    const auto it { m_statementsCache.find(sql) };
    if(m_statementsCache.end() != it) 
    {
        it->second->reset();
        return it->second;
    } 
    else 
    {
        m_statementsCache[sql] = m_sqliteFactory->createStatement(m_sqliteConnection, sql);
        return m_statementsCache[sql];
    }
}
<|MERGE_RESOLUTION|>--- conflicted
+++ resolved
@@ -105,23 +105,11 @@
 void SQLiteDBEngine::initializeStatusField(const nlohmann::json& tableNames) 
 {
     const auto& transaction { m_sqliteFactory->createTransaction(m_sqliteConnection) };
-<<<<<<< HEAD
-
-    for (const auto& table : tableNames)
-=======
- 
     for (const auto& tableValue : tableNames)
->>>>>>> 06978244
     {
         const auto table { tableValue.get<std::string>() };
         if (0 != loadTableData(table)) 
         {
-            auto const& stmtAdd { getStatement(std::string("ALTER TABLE ") + table + " ADD COLUMN " +
-                                                STATUS_FIELD_NAME +
-                                                " " +
-                                                STATUS_FIELD_TYPE +
-                                                " DEFAULT 1;")};
-
             const auto& fields { m_tableFields[table] };
             const auto& it { std::find_if(fields.begin(), 
                                         fields.end(),
@@ -133,9 +121,6 @@
             if (fields.end() == it)
             {
                 m_tableFields[table].clear();
-<<<<<<< HEAD
-
-=======
                 auto const& stmtAdd { getStatement(std::string("ALTER TABLE " +
                                                                table +
                                                                " ADD COLUMN ") + 
@@ -143,20 +128,13 @@
                                                                " " +
                                                                STATUS_FIELD_TYPE +
                                                                " DEFAULT 1;")};
->>>>>>> 06978244
                 stmtAdd->step();
             }
-<<<<<<< HEAD
-            auto const& stmtInit { getStatement(std::string("UPDATE ") + table + " SET " +
-                                                STATUS_FIELD_NAME + "=0;")};
-
-=======
             auto const& stmtInit { getStatement(std::string("UPDATE " +
                                                             table +
                                                             " SET ") +
                                                             STATUS_FIELD_NAME +
                                                             "=0;")};
->>>>>>> 06978244
             stmtInit->step();
         } 
         else
