--- conflicted
+++ resolved
@@ -94,35 +94,21 @@
 }
 
 TXN_HANDLE dbsync_create_txn(const DBSYNC_HANDLE handle,
-<<<<<<< HEAD
-                             const char**        tables,
+                             const cJSON*        tables,
                              const int           thread_number,
                              const int           max_queue_size,
                              result_callback_t   callback)
 {
-    std::string error_message;
+    std::string errorMessage;
     TXN_HANDLE txn{ nullptr };
     if (!handle || !tables || !max_queue_size || !callback)
     {
-        error_message += "Invalid parameters.";
-=======
-                             const cJSON*        tables,
-                             const int           /*thread_number*/,
-                             const int           /*max_queue_size*/,
-                             result_callback_t   callback)
-{
-    TXN_HANDLE ret_val{ nullptr };
-    std::string errorMessage;
-    if (!tables || !callback)
-    {
-        errorMessage += "Invalid tables or callback.";
->>>>>>> 06978244
-    }
-    else
-    {
-        try
-        {
-<<<<<<< HEAD
+        errorMessage += "Invalid parameters.";
+    }
+    else
+    {
+        try
+        {
             const auto callbackWrapper
             {
                 [callback](ReturnTypeCallback result, const nlohmann::json& jsonResult)
@@ -131,46 +117,30 @@
                     callback(result, spJson.get());
                 }
             };
-            txn = PipelineFactory::instance().create(handle, tables, thread_number, max_queue_size, callbackWrapper);
-=======
             const std::unique_ptr<char, CJsonDeleter> spJsonBytes{cJSON_Print(tables)};
-            ret_val = DBSyncImplementation::instance().createTransaction(handle, spJsonBytes.get());
->>>>>>> 06978244
-        }
-        catch(const DbSync::dbsync_error& ex)
-        {
-            errorMessage += "DB error, id: " + std::to_string(ex.id()) + ". " + ex.what();
-        }
-        catch(...)
-        {
-            errorMessage += "Unrecognized error.";
-        }
-    }
-<<<<<<< HEAD
-    log_message(error_message);
+            txn = PipelineFactory::instance().create(handle, spJsonBytes.get(), thread_number, max_queue_size, callbackWrapper);
+        }
+        catch(const DbSync::dbsync_error& ex)
+        {
+            errorMessage += "DB error, id: " + std::to_string(ex.id()) + ". " + ex.what();
+        }
+        catch(...)
+        {
+            errorMessage += "Unrecognized error.";
+        }
+    }
+    log_message(errorMessage);
     return txn;
-=======
-    log_message(errorMessage);
-    return ret_val;
->>>>>>> 06978244
 }
 
 int dbsync_close_txn(const TXN_HANDLE txn)
 {
-<<<<<<< HEAD
-    auto ret_val { -1 };
-    std::string error_message;
+    auto ret_val { -1 };
+    std::string errorMessage;
     if (!txn)
-=======
-    auto ret_val{ -1l };
-    std::string errorMessage;
-    
-    try
->>>>>>> 06978244
-    {
-        error_message += "Invalid txn.";
-    }
-<<<<<<< HEAD
+    {
+        errorMessage += "Invalid txn.";
+    }
     else
     {
         try
@@ -180,27 +150,15 @@
         }
         catch(const DbSync::dbsync_error& ex)
         {
-            error_message += "DB error, id: " + std::to_string(ex.id()) + ". " + ex.what();
-            ret_val = ex.id();
-        }
-        catch(...)
-        {
-            error_message += "Unrecognized error.";
-        }
-    }
-=======
-    catch(const DbSync::dbsync_error& ex)
-    {
-        errorMessage += "DB error, id: " + std::to_string(ex.id()) + ". " + ex.what();
-        ret_val = ex.id();
-    }
-    catch(...)
-    {
-        errorMessage += "Unrecognized error.";
-    }
-    
-    log_message(errorMessage);
->>>>>>> 06978244
+            errorMessage += "DB error, id: " + std::to_string(ex.id()) + ". " + ex.what();
+            ret_val = ex.id();
+        }
+        catch(...)
+        {
+            errorMessage += "Unrecognized error.";
+        }
+    }
+    log_message(errorMessage);
     return ret_val;
 }
 
