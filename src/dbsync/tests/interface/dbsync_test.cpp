--- conflicted
+++ resolved
@@ -16,8 +16,6 @@
 
 constexpr auto DATABASE_TEMP {"TEMP.db"};
 
-<<<<<<< HEAD
-=======
 class CallbackMock
 {
 public:
@@ -26,7 +24,6 @@
     MOCK_METHOD(void, callbackMock, (ReturnTypeCallback result_type, const nlohmann::json&), ());
 };
 
->>>>>>> 53029fd5
 struct CJsonDeleter final
 {
     void operator()(char* json)
@@ -35,22 +32,6 @@
     }
 };
 
-<<<<<<< HEAD
-static void callback(const ReturnTypeCallback value, 
-                     const cJSON* json,
-                     void*)
-{
-    if (ReturnTypeCallback::INSERTED == value)
-    {
-        std::cout << "inserted event: " << std::endl;
-    } 
-    else
-    {
-        std::cout << "modified event: " << std::endl;        
-    }
-    const std::unique_ptr<char, CJsonDeleter> jsonResult{ cJSON_Print(json) };
-    std::cout << jsonResult.get() << std::endl;
-=======
 static void callback(const ReturnTypeCallback type,
                      const cJSON* json,
                      void* ctx)
@@ -58,7 +39,6 @@
     CallbackMock* wrapper { reinterpret_cast<CallbackMock*>(ctx)};
     const std::unique_ptr<char, CJsonDeleter> spJsonBytes{ cJSON_PrintUnformatted(json) };
     wrapper->callbackMock(type, nlohmann::json::parse(spJsonBytes.get()));
->>>>>>> 53029fd5
 }
 
 struct smartDeleterJson
@@ -266,12 +246,6 @@
     EXPECT_NO_THROW(dbsync_free_result(&json_response));
 }
 
-<<<<<<< HEAD
-TEST_F(DBSyncTest, syncRow)
-{
-    const auto sql{ "CREATE TABLE processes(`pid` BIGINT, `name` TEXT, `tid` BIGINT, PRIMARY KEY (`pid`)) WITHOUT ROWID;"};
-    const auto insertionSqlStmt1{ R"({"table":"processes","data":[{"pid":4,"name":"System", "tid":100}, {"pid":5,"name":"System", "tid":100}, {"pid":6,"name":"System", "tid":100}]})"};   // Insert
-=======
 TEST_F(DBSyncTest, syncRowInsertAndModified)
 {
     const auto sql{ "CREATE TABLE processes(`pid` BIGINT, `name` TEXT, `tid` BIGINT, PRIMARY KEY (`pid`)) WITHOUT ROWID;"};
@@ -290,30 +264,15 @@
     const auto insertionSqlStmt1{ R"({"table":"processes","data":[{"pid":4,"name":"System", "tid":100},
                                                                   {"pid":5,"name":"System", "tid":101},
                                                                   {"pid":6,"name":"System", "tid":102}]})"}; // Insert
->>>>>>> 53029fd5
     const auto updateSqlStmt1{ R"({"table":"processes","data":[{"pid":4,"name":"System", "tid":101}]})"};    // Update
     const auto updateSqlStmt2{ R"({"table":"processes","data":[{"pid":4,"name":"Systemmm", "tid":105}]})"};  // Update
     const auto insertSqlStmt3{ R"({"table":"processes","data":[{"pid":7,"name":"Guake"}]})"};                // Insert    
     
-<<<<<<< HEAD
-    const auto handle { dbsync_create(HostType::AGENT, DbEngineType::SQLITE3, DATABASE_TEMP, sql) };
-    ASSERT_NE(nullptr, handle);
-
-=======
->>>>>>> 53029fd5
     const std::unique_ptr<cJSON, smartDeleterJson> jsInsert1{ cJSON_Parse(insertionSqlStmt1) };
     const std::unique_ptr<cJSON, smartDeleterJson> jsUpdate1{ cJSON_Parse(updateSqlStmt1) };
     const std::unique_ptr<cJSON, smartDeleterJson> jsUpdate2{ cJSON_Parse(updateSqlStmt2) };    
     const std::unique_ptr<cJSON, smartDeleterJson> jsInsert2{ cJSON_Parse(insertSqlStmt3) }; 
     
-<<<<<<< HEAD
-    CallbackData callbackData { callback, nullptr };
-
-    EXPECT_EQ(0, dbsync_sync_row(handle, jsInsert1.get(), &callbackData));
-    EXPECT_EQ(0, dbsync_sync_row(handle, jsUpdate1.get(), &callbackData));
-    EXPECT_EQ(0, dbsync_sync_row(handle, jsUpdate2.get(), &callbackData));
-    EXPECT_EQ(0, dbsync_sync_row(handle, jsInsert2.get(), &callbackData));
-=======
     CallbackData callbackData { callback, &wrapper };
 
     EXPECT_EQ(0, dbsync_sync_row(handle, jsInsert1.get(), &callbackData));  // Expect an insert event
@@ -321,5 +280,4 @@
     EXPECT_EQ(0, dbsync_sync_row(handle, jsUpdate2.get(), &callbackData));  // Expect a modified event
     EXPECT_EQ(0, dbsync_sync_row(handle, jsInsert2.get(), &callbackData));  // Expect an insert event
     EXPECT_EQ(0, dbsync_sync_row(handle, jsInsert2.get(), &callbackData));  // Same as above but EXPECT_CALL Times is 1
->>>>>>> 53029fd5
 }