--- conflicted
+++ resolved
@@ -177,13 +177,8 @@
                 merror(XML_VALUEERR, node[i]->element, node[i]->content);
                 return (OS_INVALID);
             }
-<<<<<<< HEAD
-        } else if (strcmp(node[i]->element, xml_crypto_method) == 0){
-            if (strcmp(node[i]->content, "blowfish") == 0){
-=======
         } else if(strcmp(node[i]->element, xml_crypto_method) == 0){
             if(strcmp(node[i]->content, "blowfish") == 0){
->>>>>>> 3080af72
                 logr->crypto_method = W_METH_BLOWFISH;
             }
             else if (strcmp(node[i]->content, "aes") == 0){
