/* Copyright (C) 2015-2020, Wazuh Inc.
 * Copyright (C) 2009 Trend Micro Inc.
 * All right reserved.
 *
 * This program is free software; you can redistribute it
 * and/or modify it under the terms of the GNU General Public
 * License (version 2) as published by the FSF - Free Software
 * Foundation
 */

#include "shared.h"
#include "syscheck-config.h"
#include "config.h"

/* Extract the value (one or multiples paths) from environment variable */
static char **get_paths_from_env_variable (char *environment_variable);
/* Used for options nodiff_regex and ignore_regex */
static int process_option_regex(char *option, OSMatch ***syscheck_option, xml_node *node);
/* Used for options ignore and nodiff */
static void process_option(char ***syscheck_option, xml_node *node);
/* Set check_all options in a directory/file */
static void fim_set_check_all(int *opt);


void organize_syscheck_dirs(syscheck_config *syscheck)
{
    if (syscheck->dir && syscheck->dir[0]) {
        char **dir;
        char **symbolic_links;
        char **tag;
        OSMatch **filerestrict;
        int *opts;
        int *recursion_level;

        int i;
        int j;
        int dirs = 0;

        while (syscheck->dir[dirs] != NULL) {
            dirs++;
        }

        os_calloc(dirs + 1, sizeof(char *), dir);
        os_calloc(dirs + 1, sizeof(char *), symbolic_links);
        os_calloc(dirs + 1, sizeof(char *), tag);
        os_calloc(dirs + 1, sizeof(OSMatch *), filerestrict);
        os_calloc(dirs + 1, sizeof(int), opts);
        os_calloc(dirs + 1, sizeof(int), recursion_level);

        for (i = 0; i < dirs; ++i) {

            char *current = NULL;
            int pos = -1;

            for (j = 0; j < dirs; ++j) {

                if (syscheck->dir[j] == NULL) {
                    continue;
                }

                if (current == NULL) {
                    current = syscheck->dir[j];
                    pos = j;
                    continue;
                }

                if (strcmp(current, syscheck->dir[j]) > 0) {
                    current = syscheck->dir[j];
                    pos = j;
                }
            }

            dir[i] = current;
            dir[i + 1] = NULL;

            symbolic_links[i] = (syscheck->symbolic_links[pos]) ? syscheck->symbolic_links[pos] : NULL;
            symbolic_links[i + 1] = NULL;

            tag[i] = (syscheck->tag[pos]) ? syscheck->tag[pos] : NULL;
            tag[i + 1] = NULL;

            filerestrict[i] = (syscheck->filerestrict[pos]) ? syscheck->filerestrict[pos] : NULL;
            filerestrict[i + 1] = NULL;

            opts[i] = syscheck->opts[pos];
            opts[i + 1] = 0;

            recursion_level[i] = syscheck->recursion_level[pos];
            recursion_level[i + 1] = 0;

            syscheck->dir[pos] = NULL;
        }

        free(syscheck->dir);
        syscheck->dir = dir;

        free(syscheck->symbolic_links);
        syscheck->symbolic_links = symbolic_links;

        free(syscheck->tag);
        syscheck->tag = tag;

        free(syscheck->filerestrict);
        syscheck->filerestrict = filerestrict;

        free(syscheck->opts);
        syscheck->opts = opts;

        free(syscheck->recursion_level);
        syscheck->recursion_level = recursion_level;
    }
    else {
        mdebug2("No directory entries to organize in syscheck configuration.");
    }
}


void dump_syscheck_entry(syscheck_config *syscheck, char *entry, int vals, int reg,
        const char *restrictfile, int recursion_limit, const char *tag, const char *link)
{
    unsigned int pl = 0;
    int overwrite = -1;
    int j;

    if (!reg) {
        for (j = 0; syscheck->dir && syscheck->dir[j]; j++) {
            /* Duplicate entry */
            if (strcmp(syscheck->dir[j], entry) == 0) {
                mdebug2("Overwriting the file entry %s", entry);
                overwrite = j;
            }
        }

        /* If overwrite < 0, syscheck entry is added at the end */
        if(overwrite != -1) {
            pl = overwrite;
        }

        if (syscheck->dir == NULL) {
            os_calloc(2, sizeof(char *), syscheck->dir);
            os_calloc(strlen(entry) + 2, sizeof(char), syscheck->dir[0]);
            if (link && !(CHECK_FOLLOW & vals)) {
                // Taking the link itself if follow_symbolic_link is not enabled
                snprintf(syscheck->dir[0], strlen(link) + 1, "%s", link);
            }
            else {
                snprintf(syscheck->dir[0], strlen(entry) + 1, "%s", entry);
            }
            syscheck->dir[1] = NULL;

#ifdef WIN32
            os_calloc(2, sizeof(whodata_dir_status), syscheck->wdata.dirs_status);
#endif
            os_calloc(2, sizeof(char *), syscheck->symbolic_links);
            syscheck->symbolic_links[0] = NULL;
            syscheck->symbolic_links[1] = NULL;
            if (link) {
                os_strdup(link, syscheck->symbolic_links[0]);
            }

            os_calloc(2, sizeof(int), syscheck->opts);
            syscheck->opts[0] = vals;

            os_calloc(2, sizeof(OSMatch *), syscheck->filerestrict);

            os_calloc(2, sizeof(int), syscheck->recursion_level);
            syscheck->recursion_level[0] = recursion_limit;

            os_calloc(2, sizeof(char *), syscheck->tag);
        } else if (overwrite < 0) {
            while (syscheck->dir[pl] != NULL) {
                pl++;
            }
            os_realloc(syscheck->dir, (pl + 2) * sizeof(char *), syscheck->dir);
            syscheck->dir[pl + 1] = NULL;
            os_calloc(strlen(entry) + 2, sizeof(char), syscheck->dir[pl]);
            if (link && !(CHECK_FOLLOW & vals)) {
                // Taking the link itself if follow_symbolic_link is not enabled
                snprintf(syscheck->dir[pl], strlen(link) + 1, "%s", link);
            }
            else {
                snprintf(syscheck->dir[pl], strlen(entry) + 1, "%s", entry);
            }

#ifdef WIN32
            os_realloc(syscheck->wdata.dirs_status, (pl + 2) * sizeof(whodata_dir_status),
                    syscheck->wdata.dirs_status);
            memset(syscheck->wdata.dirs_status + pl, 0, 2 * sizeof(whodata_dir_status));
#endif

            os_realloc(syscheck->symbolic_links, (pl + 2) * sizeof(char *), syscheck->symbolic_links);
            syscheck->symbolic_links[pl] = NULL;
            syscheck->symbolic_links[pl + 1] = NULL;
            if (link) {
                os_strdup(link, syscheck->symbolic_links[pl]);
            }

            os_realloc(syscheck->opts, (pl + 2) * sizeof(int),
                       syscheck->opts);
            syscheck->opts[pl] = vals;
            syscheck->opts[pl + 1] = 0;

            os_realloc(syscheck->filerestrict, (pl + 2) * sizeof(OSMatch *),
                    syscheck->filerestrict);
            syscheck->filerestrict[pl] = NULL;
            syscheck->filerestrict[pl + 1] = NULL;

            os_realloc(syscheck->recursion_level, (pl + 2) * sizeof(int),
                       syscheck->recursion_level);
            syscheck->recursion_level[pl] = recursion_limit;
            syscheck->recursion_level[pl + 1] = 0;

            os_realloc(syscheck->tag, (pl + 2) * sizeof(char *),
                       syscheck->tag);
            syscheck->tag[pl] = NULL;
            syscheck->tag[pl + 1] = NULL;
        } else {
            if (link) {
                os_free(syscheck->symbolic_links[pl]);
                os_strdup(link, syscheck->symbolic_links[pl]);
            }
            syscheck->opts[pl] = vals;
            os_free(syscheck->filerestrict[pl]);
            syscheck->recursion_level[pl] = recursion_limit;
            os_free(syscheck->tag[pl]);
        }

        if (restrictfile) {
            os_calloc(1, sizeof(OSMatch), syscheck->filerestrict[pl]);
            if (!OSMatch_Compile(restrictfile, syscheck->filerestrict[pl], 0)) {
                OSMatch *ptm;

                ptm = syscheck->filerestrict[pl];

                merror(REGEX_COMPILE, restrictfile, ptm->error);
                free(syscheck->filerestrict[pl]);
                syscheck->filerestrict[pl] = NULL;
            }
        }
        if (tag) {
            os_strdup(tag, syscheck->tag[pl]);
        }
    }
#ifdef WIN32
    else {
        if (syscheck->registry == NULL) {
            os_calloc(2, sizeof(registry), syscheck->registry);
            syscheck->registry[pl + 1].entry = NULL;
            syscheck->registry[pl].tag = NULL;
            syscheck->registry[pl + 1].tag = NULL;
            syscheck->registry[pl].arch = vals;
            os_strdup(entry, syscheck->registry[pl].entry);
        } else {
            while (syscheck->registry[pl].entry != NULL) {
                /* Duplicated entry */
                if (strcmp(syscheck->registry[pl].entry, entry) == 0 && vals == syscheck->registry[pl].arch) {
                    overwrite = pl;
                    mdebug2("Duplicated registration entry: %s", syscheck->registry[pl].entry);
                    break;
                }
                pl++;
            }
            if (overwrite < 0) {
                os_realloc(syscheck->registry, (pl + 2) * sizeof(registry),
                        syscheck->registry);
                syscheck->registry[pl + 1].entry = NULL;
                syscheck->registry[pl].tag = NULL;
                syscheck->registry[pl + 1].tag = NULL;
                syscheck->registry[pl].arch = vals;
                os_strdup(entry, syscheck->registry[pl].entry);
            } else {
                os_free(syscheck->registry[pl].tag);
            }
        }

        if (tag) {
            os_strdup(tag, syscheck->registry[pl].tag);
        }
    }
#endif
}

#ifdef WIN32

void dump_registry_ignore(syscheck_config *syscheck, char *entry, int arch) {
    int ign_size = 0;

    if (syscheck->registry_ignore) {
        /* We do not add duplicated entries */
        for (ign_size = 0; syscheck->registry_ignore[ign_size].entry; ign_size++)
            if (syscheck->registry_ignore[ign_size].arch == arch &&
                    strcmp(syscheck->registry_ignore[ign_size].entry, entry) == 0)
                return;

        os_realloc(syscheck->registry_ignore, sizeof(registry) * (ign_size + 2),
                   syscheck->registry_ignore);

        syscheck->registry_ignore[ign_size + 1].entry = NULL;
    } else {
        ign_size = 0;
        os_calloc(2, sizeof(registry), syscheck->registry_ignore);
        syscheck->registry_ignore[0].entry = NULL;
        syscheck->registry_ignore[1].entry = NULL;
    }

    os_strdup(entry, syscheck->registry_ignore[ign_size].entry);
    syscheck->registry_ignore[ign_size].arch = arch;
}

int dump_registry_ignore_regex(syscheck_config *syscheck, char *regex, int arch) {
    OSMatch *mt_pt;
    int ign_size = 0;

    if (!syscheck->registry_ignore_regex) {
        os_calloc(2, sizeof(registry_regex), syscheck->registry_ignore_regex);
        syscheck->registry_ignore_regex[0].regex = NULL;
        syscheck->registry_ignore_regex[1].regex = NULL;
    } else {
        while (syscheck->registry_ignore_regex[ign_size].regex != NULL) {
            ign_size++;
        }

        os_realloc(syscheck->registry_ignore_regex, sizeof(registry_regex) * (ign_size + 2),
                syscheck->registry_ignore_regex);
        syscheck->registry_ignore_regex[ign_size + 1].regex = NULL;
    }

    os_calloc(1, sizeof(OSMatch),
            syscheck->registry_ignore_regex[ign_size].regex);

    if (!OSMatch_Compile(regex, syscheck->registry_ignore_regex[ign_size].regex, 0)) {
        mt_pt = syscheck->registry_ignore_regex[ign_size].regex;
        merror(REGEX_COMPILE, regex, mt_pt->error);
        return (0);
    }

    syscheck->registry_ignore_regex[ign_size].arch = arch;
    return 1;
}

/* Read Windows registry configuration */
int read_reg(syscheck_config *syscheck, char *entries, int arch, char *tag)
{
    int j;
    char **entry;
    char *tmp_str;

    /* Get each entry separately */
    entry = OS_StrBreak(',', entries, MAX_DIR_SIZE + 1); /* Max number */

    if (entry == NULL) {
        return (0);
    }

    for (j = 0; entry[j]; j++) {
        char *tmp_entry;
        char * clean_tag = NULL;

        tmp_entry = entry[j];


        /* When the maximum number of registries monitored in the same tag is reached,
           the excess is discarded and warned */
        if (j >= MAX_DIR_SIZE){
            mwarn(FIM_WARN_MAX_REG_REACH, MAX_DIR_SIZE, tmp_entry);
            free(entry[j]);
            continue;
        }

        /* Remove spaces at the beginning */
        while (*tmp_entry == ' ') {
            tmp_entry++;
        }

        /* Remove spaces at the end */
        tmp_str = strchr(tmp_entry, ' ');
        if (tmp_str) {
            tmp_str++;

            /* Check if it is really at the end */
            if ((*tmp_str == '\0') || (*tmp_str == ' ')) {
                tmp_str--;
                *tmp_str = '\0';
            }
        }

        /* Remove spaces from tag */

        if (tag) {
            if (clean_tag = os_strip_char(tag, ' '), !clean_tag)
                merror("Processing tag '%s' for registry entry '%s'.", tag, tmp_entry);
        }

        /* Add new entry */
        dump_syscheck_entry(syscheck, tmp_entry, arch, 1, NULL, 0, clean_tag, NULL);

        if (clean_tag)
            free(clean_tag);

        /* Next entry */
        free(entry[j]);
    }
    free(entry);

    return (1);
}
#endif /* WIN32 */

/* Read directories attributes */
static int read_attr(syscheck_config *syscheck, const char *dirs, char **g_attrs, char **g_values)
{
    const char *xml_check_all = "check_all";
    const char *xml_check_sum = "check_sum";
    const char *xml_check_sha1sum = "check_sha1sum";
    const char *xml_check_md5sum = "check_md5sum";
    const char *xml_check_size = "check_size";
    const char *xml_check_owner = "check_owner";
    const char *xml_check_group = "check_group";
    const char *xml_check_perm = "check_perm";
    const char *xml_check_mtime = "check_mtime";
    const char *xml_check_inode = "check_inode";
    const char *xml_check_attrs = "check_attrs";
    const char *xml_follow_symbolic_link = "follow_symbolic_link";
    const char *xml_real_time = "realtime";
    const char *xml_report_changes = "report_changes";
    const char *xml_restrict = "restrict";
    const char *xml_check_sha256sum = "check_sha256sum";
    const char *xml_whodata = "whodata";
    const char *xml_recursion_level = "recursion_level";
    const char *xml_tag = "tags";

    /* Variables for extract options */
    char *restrictfile = NULL;
    int recursion_limit = syscheck->max_depth;
    char *tag = NULL;
    char *clean_tag = NULL;
    char **attrs = g_attrs;
    char **values = g_values;
    int opts = 0;

    /* Variables for extract directories and free memory after that */
    char **dir;
    dir = OS_StrBreak(',', dirs, MAX_DIR_SIZE + 1); /* Max number */
    char **dir_org = dir;
    int i;
    int j = 0;

    /* Dir can not be null */
    if (dir == NULL) {
        return (0);
    }

    /* Default values */
    opts &= ~ CHECK_FOLLOW;
    opts |= SCHEDULED_ACTIVE;
    fim_set_check_all(&opts);

    /* Extract all options */
    while (attrs && values && *attrs && *values) {
        /* Check all */
        if (strcmp(*attrs, xml_check_all) == 0) {
            if (strcmp(*values, "yes") == 0) {
                fim_set_check_all(&opts);
            } else if (strcmp(*values, "no") == 0) {
                opts &= ~ ( CHECK_MD5SUM | CHECK_SHA1SUM | CHECK_PERM | CHECK_SHA256SUM | CHECK_SIZE
                        | CHECK_OWNER | CHECK_GROUP | CHECK_MTIME | CHECK_INODE);

#ifdef WIN32
                opts &= ~ CHECK_ATTRS;
#endif
            } else {
                mwarn(FIM_INVALID_OPTION_SKIP, *values, *attrs, dirs);
                goto out_free;
            }
        }
        /* Check sum */
        else if (strcmp(*attrs, xml_check_sum) == 0) {
            if (strcmp(*values, "yes") == 0) {
                opts |= CHECK_MD5SUM;
                opts |= CHECK_SHA1SUM;
                opts |= CHECK_SHA256SUM;
            } else if (strcmp(*values, "no") == 0) {
                opts &= ~ (CHECK_MD5SUM | CHECK_SHA1SUM | CHECK_SHA256SUM);
            } else {
                mwarn(FIM_INVALID_OPTION_SKIP, *values, *attrs, dirs);
                goto out_free;
            }
        }
        /* Check md5sum */
        else if (strcmp(*attrs, xml_check_md5sum) == 0) {
            if (strcmp(*values, "yes") == 0) {
                opts |= CHECK_MD5SUM;
            } else if (strcmp(*values, "no") == 0) {
                opts &= ~ CHECK_MD5SUM;
            } else {
                mwarn(FIM_INVALID_OPTION_SKIP, *values, *attrs, dirs);
                goto out_free;
            }
        }
        /* Check sha1sum */
        else if (strcmp(*attrs, xml_check_sha1sum) == 0) {
            if (strcmp(*values, "yes") == 0) {
                opts |= CHECK_SHA1SUM;
            } else if (strcmp(*values, "no") == 0) {
                opts &= ~ CHECK_SHA1SUM;
            } else {
                mwarn(FIM_INVALID_OPTION_SKIP, *values, *attrs, dirs);
                goto out_free;
            }
        }
        /* Check sha256sum */
        else if (strcmp(*attrs, xml_check_sha256sum) == 0) {
            if (strcmp(*values, "yes") == 0) {
                opts |= CHECK_SHA256SUM;
            } else if (strcmp(*values, "no") == 0) {
                opts &= ~ CHECK_SHA256SUM;
            } else {
                mwarn(FIM_INVALID_OPTION_SKIP, *values, *attrs, dirs);
                goto out_free;
            }
        }
        /* Check whodata */
        else if (strcmp(*attrs, xml_whodata) == 0) {
            if (strcmp(*values, "yes") == 0) {
                opts &= ~ SCHEDULED_ACTIVE;
                opts |= WHODATA_ACTIVE;
            } else if (strcmp(*values, "no") == 0) {
                opts &= ~ WHODATA_ACTIVE;
            } else {
                mwarn(FIM_INVALID_OPTION_SKIP, *values, *attrs, dirs);
                goto out_free;
            }
        }
        /* Check permission */
        else if (strcmp(*attrs, xml_check_perm) == 0) {
            if (strcmp(*values, "yes") == 0) {
                opts |= CHECK_PERM;
            } else if (strcmp(*values, "no") == 0) {
                opts &= ~ CHECK_PERM;
            } else {
                mwarn(FIM_INVALID_OPTION_SKIP, *values, *attrs, dirs);
                goto out_free;
            }
        }
        /* Check size */
        else if (strcmp(*attrs, xml_check_size) == 0) {
            if (strcmp(*values, "yes") == 0) {
                opts |= CHECK_SIZE;
            } else if (strcmp(*values, "no") == 0) {
                opts &= ~ CHECK_SIZE;
            } else {
                mwarn(FIM_INVALID_OPTION_SKIP, *values, *attrs, dirs);
                goto out_free;
            }
        }
        /* Check owner */
        else if (strcmp(*attrs, xml_check_owner) == 0) {
            if (strcmp(*values, "yes") == 0) {
                opts |= CHECK_OWNER;
            } else if (strcmp(*values, "no") == 0) {
                opts &= ~ CHECK_OWNER;
            } else {
                mwarn(FIM_INVALID_OPTION_SKIP, *values, *attrs, dirs);
                goto out_free;
            }
        }
        /* Check group */
        else if (strcmp(*attrs, xml_check_group) == 0) {
            if (strcmp(*values, "yes") == 0) {
                opts |= CHECK_GROUP;
            } else if (strcmp(*values, "no") == 0) {
                opts &= ~ CHECK_GROUP;
            } else {
                mwarn(FIM_INVALID_OPTION_SKIP, *values, *attrs, dirs);
                goto out_free;
            }
        }
        /* Check modification time */
        else if (strcmp(*attrs, xml_check_mtime) == 0) {
            if (strcmp(*values, "yes") == 0) {
                opts |= CHECK_MTIME;
            } else if (strcmp(*values, "no") == 0) {
                opts &= ~ CHECK_MTIME;
            } else {
                mwarn(FIM_INVALID_OPTION_SKIP, *values, *attrs, dirs);
                goto out_free;
            }
        }
        /* Check inode */
        else if (strcmp(*attrs, xml_check_inode) == 0) {
            if (strcmp(*values, "yes") == 0) {
                opts |= CHECK_INODE;
            } else if (strcmp(*values, "no") == 0) {
                opts &= ~ CHECK_INODE;
            } else {
                mwarn(FIM_INVALID_OPTION_SKIP, *values, *attrs, dirs);
                goto out_free;
            }
        }
        /* Check attributes */
        else if (strcmp(*attrs, xml_check_attrs) == 0) {
#ifdef WIN32
            if (strcmp(*values, "yes") == 0) {
                opts |= CHECK_ATTRS;
            } else if (strcmp(*values, "no") == 0) {
                opts &= ~ CHECK_ATTRS;
            } else {
                mwarn(FIM_INVALID_OPTION_SKIP, *values, *attrs, dirs);
                goto out_free;
            }
#else
            mdebug1("Option '%s' is only available on Windows systems.", xml_check_attrs);
#endif
        }
        /* Check real time */
        else if (strcmp(*attrs, xml_real_time) == 0) {
            if (strcmp(*values, "yes") == 0) {
                opts &= ~ SCHEDULED_ACTIVE;
                opts |= REALTIME_ACTIVE;
            } else if (strcmp(*values, "no") == 0) {
                opts &= ~ REALTIME_ACTIVE;
            } else {
                mwarn(FIM_INVALID_OPTION_SKIP, *values, *attrs, dirs);
                goto out_free;
            }
        }
        /* Check report changes */
        else if (strcmp(*attrs, xml_report_changes) == 0) {
            if (strcmp(*values, "yes") == 0) {
                opts |= CHECK_SEECHANGES;
            } else if (strcmp(*values, "no") == 0) {
                opts &= ~ CHECK_SEECHANGES;
            } else {
                mwarn(FIM_INVALID_OPTION_SKIP, *values, *attrs, dirs);
                goto out_free;
            }
        }
        /* Check file restriction */
        else if (strcmp(*attrs, xml_restrict) == 0) {
            os_free(restrictfile);
            os_strdup(*values, restrictfile);
#ifdef WIN32
            str_lowercase(restrictfile);
#endif
        }
        /* Check recursion limit */
        else if (strcmp(*attrs, xml_recursion_level) == 0) {
            if (!OS_StrIsNum(*values)) {
                merror(XML_VALUEERR, xml_recursion_level, *values);
                goto out_free;
            }
            recursion_limit = (unsigned int) atoi(*values);
            if (recursion_limit < 0) {
                mwarn("Invalid recursion level value: %d. Setting default (%d).", recursion_limit, syscheck->max_depth);
                recursion_limit = syscheck->max_depth;
            } else if (recursion_limit > MAX_DEPTH_ALLOWED) {
                mwarn("Recursion level '%d' exceeding limit. Setting %d.", recursion_limit, MAX_DEPTH_ALLOWED);
                recursion_limit = syscheck->max_depth;
            }
        }

        /* Check tag */
        else if (strcmp(*attrs, xml_tag) == 0) {
            os_free(tag);
            os_strdup(*values, tag);
        }
        /* Check follow symbolic links */
        else if (strcmp(*attrs, xml_follow_symbolic_link) == 0) {
            if (strcmp(*values, "yes") == 0) {
                opts |= CHECK_FOLLOW;
            } else if (strcmp(*values, "no") == 0) {
                opts &= ~ CHECK_FOLLOW;
            } else {
                mwarn(FIM_INVALID_OPTION_SKIP, *values, *attrs, dirs);
                goto out_free;
            }
        } else {
            mwarn(FIM_UNKNOWN_ATTRIBUTE, *attrs);
        }
        attrs++;
        values++;
    }

    /* You must have something set */
    if (opts == 0) {
        mwarn(FIM_NO_OPTIONS, dirs);
        goto out_free;
    }

    /* Whodata prevails over Realtime */
    if ((opts & WHODATA_ACTIVE) && (opts & REALTIME_ACTIVE)) {
        opts &= ~ REALTIME_ACTIVE;
    }

    /* Remove spaces from tag */
    if (tag) {
        if (clean_tag = os_strip_char(tag, ' '), !clean_tag) {
            merror("Processing tag '%s'", tag);
            goto out_free;
        } else {
            os_free(tag);
            os_strdup(clean_tag, tag);
            os_free(clean_tag);
        }
        if (clean_tag = os_strip_char(tag, '!'), !clean_tag) {
            merror("Processing tag '%s'", tag);
            goto out_free;
        } else {
            os_free(tag);
            os_strdup(clean_tag, tag);
            os_free(clean_tag);
        }
        if (clean_tag = os_strip_char(tag, ':'), !clean_tag) {
            merror("Processing tag '%s'", tag);
            goto out_free;
        }
    }

    /* Extract all directories */
    char real_path[PATH_MAX + 1] = "";
    char *tmp_str;
    char *tmp_dir;
    char **env_variable;
#ifdef WIN32
    int retvalF;
#endif

    while (*dir) {
        tmp_dir = *dir;

        /* When the maximum number of directories monitored in the same tag is reached,
           the excess are discarded and warned */
        if (j++ >= MAX_DIR_SIZE){
            mwarn(FIM_WARN_MAX_DIR_REACH, MAX_DIR_SIZE, tmp_dir);
            dir++;
            continue;
        }

        /* Remove spaces at the beginning and the end */
        while (*tmp_dir == ' ') {
            tmp_dir++;
        }

        tmp_str = tmp_dir + strlen(tmp_dir) - 1;
        while(*tmp_str == ' ') {
            *tmp_str = '\0';
            tmp_str--;
        }

        if (!strcmp(tmp_dir,"")) {
            mdebug2(FIM_EMPTY_DIRECTORIES_CONFIG);
            dir++;
            continue;
        }

#ifdef WIN32

        /* If it's an environment variable, expand it */
        if(env_variable = get_paths_from_env_variable(tmp_dir), env_variable){

            for(int i = 0; env_variable[i]; i++) {
                if(strcmp(env_variable[i], "")) {

                    if (retvalF = GetFullPathName(env_variable[i], PATH_MAX, real_path, NULL), retvalF == 0) {
                        retvalF = GetLastError();
                        mwarn("Couldn't get full path name '%s' (%d):'%s'\n", env_variable[i], retvalF, win_strerror(retvalF));
                        os_free(env_variable[i]);
                        continue;
                    }
                    str_lowercase(env_variable[i]);
                    dump_syscheck_entry(syscheck, env_variable[i], opts, 0, restrictfile, recursion_limit, clean_tag, NULL);
                }
                os_free(env_variable[i]);
            }

            os_free(env_variable);
            dir++;
            continue;
        }

<<<<<<< HEAD
        // Get absolute path cheking if the path is a drive without the backslash.
        if (strlen(expandedpath) == 2) {
            strcat(expandedpath, "\\");
        }
        int retval = GetFullPathName(expandedpath, PATH_MAX, real_path, NULL);
=======
        /* Else, treat as a path */
        /* Change forward slashes to backslashes on entry */
        tmp_str = strchr(tmp_dir, '/');
        while (tmp_str) {
            *tmp_str = '\\';
            tmp_str++;
            tmp_str = strchr(tmp_str, '/');
        }
>>>>>>> c99928c5

        /* Get absolute path and monitor it */
        retvalF = GetFullPathName(tmp_dir, PATH_MAX, real_path, NULL);
        if (retvalF == 0) {
            retvalF = GetLastError();
            mwarn("Couldn't get full path name '%s' (%d):'%s'\n", tmp_dir, retvalF, win_strerror(retvalF));
            os_free(restrictfile);
            os_free(tag);
            dir++;
            continue;
        }

        str_lowercase(real_path);
        dump_syscheck_entry(syscheck, real_path, opts, 0, restrictfile, recursion_limit, clean_tag, NULL);

#else
        /* If it's an environment variable, expand it */
        if (*tmp_dir == '$') {
            if(env_variable = get_paths_from_env_variable(tmp_dir), env_variable) {

                for(int i = 0; env_variable[i]; i++) {
                    if(strcmp(env_variable[i], "")) {
                        dump_syscheck_entry(syscheck, env_variable[i], opts, 0, restrictfile, recursion_limit, clean_tag, NULL);
                    }
                    os_free(env_variable[i]);
                }

                os_free(env_variable);
                dir++;
                continue;
            }
        }

        /* Else, check if it's a wildcard, hard/symbolic link or path of file/directory */
        strncpy(real_path, tmp_dir, PATH_MAX);

        /* Check for glob */
        /* The mingw32 builder used by travis.ci can't find glob.h
         * Yet glob must work on actual win32.
         */
        if (strchr(real_path, '*') ||
                strchr(real_path, '?') ||
                strchr(real_path, '[')) {
            int gindex = 0;
            glob_t g;

            if (glob(tmp_dir, 0, NULL, &g) != 0) {
                merror(GLOB_ERROR, real_path);
                dir++;
                continue;
            }

            if (g.gl_pathv[0] == NULL) {
                merror(GLOB_NFOUND, real_path);
                dir++;
                continue;
            }

            while (g.gl_pathv[gindex]) {
                char *resolved_path = NULL;

                if (resolved_path = realpath(g.gl_pathv[gindex], NULL), resolved_path) {
                    if (!strcmp(resolved_path, g.gl_pathv[gindex])) {
                        dump_syscheck_entry(syscheck, g.gl_pathv[gindex], opts, 0, restrictfile, recursion_limit, clean_tag, NULL);
                    } else {
                        dump_syscheck_entry(syscheck, resolved_path, opts, 0, restrictfile, recursion_limit, clean_tag, g.gl_pathv[gindex]);
                    }
                    os_free(resolved_path);
                } else {
                    mdebug1("Could not check the real path of '%s' due to [(%d)-(%s)].", g.gl_pathv[gindex], errno, strerror(errno));
                }

                gindex++;
            }

            globfree(&g);
        }
        else {
            char *resolved_path = realpath(real_path, NULL);

            if (resolved_path && strcmp(resolved_path, real_path)) {
                dump_syscheck_entry(syscheck, resolved_path, opts, 0, restrictfile, recursion_limit, clean_tag, real_path);
            } else {
                dump_syscheck_entry(syscheck, real_path, opts, 0, restrictfile, recursion_limit, clean_tag, NULL);
            }

            os_free(resolved_path);
        }
#endif

        /* Next entry */
        dir++;
    }

out_free:

    i = 0;
    while (dir_org[i]) {
        free(dir_org[i++]);
    }

    free(dir_org);
    os_free(restrictfile);
    os_free(tag);
    os_free(clean_tag);

    return 1;
}

static void parse_synchronization(syscheck_config * syscheck, XML_NODE node) {
    const char *xml_enabled = "enabled";
    const char *xml_sync_interval = "interval";
    const char *xml_max_sync_interval = "max_interval";
    const char *xml_response_timeout = "response_timeout";
    const char *xml_sync_queue_size = "queue_size";
    const char *xml_max_eps = "max_eps";

    for (int i = 0; node[i]; i++) {
        if (strcmp(node[i]->element, xml_enabled) == 0) {
            int r = w_parse_bool(node[i]->content);

            if (r < 0) {
                mwarn(XML_VALUEERR, node[i]->element, node[i]->content);
            } else {
                syscheck->enable_synchronization = r;
            }
        } else if (strcmp(node[i]->element, xml_sync_interval) == 0) {
            long t = w_parse_time(node[i]->content);

            if (t <= 0) {
                mwarn(XML_VALUEERR, node[i]->element, node[i]->content);
            } else {
                syscheck->sync_interval = t;
            }
        } else if (strcmp(node[i]->element, xml_max_sync_interval) == 0) {
            long t = w_parse_time(node[i]->content);

            if (t <= 0) {
                mwarn(XML_VALUEERR, node[i]->element, node[i]->content);
            } else {
                syscheck->max_sync_interval = t;
            }
        } else if (strcmp(node[i]->element, xml_response_timeout) == 0) {
            long t = w_parse_time(node[i]->content);

            if (t == -1) {
                mwarn(XML_VALUEERR, node[i]->element, node[i]->content);
            } else {
                syscheck->sync_response_timeout = t;
            }
        } else if (strcmp(node[i]->element, xml_sync_queue_size) == 0) {
            char * end;
            long value = strtol(node[i]->content, &end, 10);

            if (value < 2 || value > 1000000 || *end) {
                mwarn(XML_VALUEERR, node[i]->element, node[i]->content);
            } else {
                syscheck->sync_queue_size = value;
            }
        } else if (strcmp(node[i]->element, xml_max_eps) == 0) {
            char * end;
            long value = strtol(node[i]->content, &end, 10);

            if (value < 0 || value > 1000000 || *end) {
                mwarn(XML_VALUEERR, node[i]->element, node[i]->content);
            } else {
                syscheck->sync_max_eps = value;
            }
        } else {
            mwarn(XML_INVELEM, node[i]->element);
        }
    }
}

int Read_Syscheck(const OS_XML *xml, XML_NODE node, void *configp, __attribute__((unused)) void *mailp, int modules)
{
    int i = 0;
    int j = 0;
    xml_node **children = NULL;

    /* XML Definitions */
    const char *xml_directories = "directories";
    const char *xml_registry = "windows_registry";
    const char *xml_time = "frequency";
    const char *xml_scanday = "scan_day";
    const char *xml_database = "database";
    const char *xml_scantime = "scan_time";
    const char *xml_file_limit = "file_limit";
    const char *xml_file_limit_enabled = "enabled";
    const char *xml_file_limit_entries = "entries";
    const char *xml_ignore = "ignore";
    const char *xml_registry_ignore = "registry_ignore";
    const char *xml_auto_ignore = "auto_ignore"; // TODO: Deprecated since 3.11.0
    const char *xml_alert_new_files = "alert_new_files"; // TODO: Deprecated since 3.11.0
    const char *xml_remove_old_diff = "remove_old_diff"; // Deprecated since 3.8.0
    const char *xml_disabled = "disabled";
    const char *xml_scan_on_start = "scan_on_start";
    const char *xml_prefilter_cmd = "prefilter_cmd";
    const char *xml_skip_nfs = "skip_nfs";
    const char *xml_skip_dev = "skip_dev";
    const char *xml_skip_sys = "skip_sys";
    const char *xml_skip_proc = "skip_proc";
    const char *xml_nodiff = "nodiff";
    const char *xml_restart_audit = "restart_audit";
    const char *xml_windows_audit_interval = "windows_audit_interval";
#ifdef WIN32
    const char *xml_arch = "arch";
    const char *xml_32bit = "32bit";
    const char *xml_64bit = "64bit";
    const char *xml_both = "both";
    const char *xml_tag = "tags";
#endif
    const char *xml_whodata_options = "whodata";
    const char *xml_audit_key = "audit_key";
    const char *xml_audit_hc = "startup_healthcheck";
    const char *xml_process_priority = "process_priority";
    const char *xml_synchronization = "synchronization";
    const char *xml_max_eps = "max_eps";
    const char *xml_allow_remote_prefilter_cmd = "allow_remote_prefilter_cmd";

    /* Configuration example
    <directories check_all="yes">/etc,/usr/bin</directories>
    <directories check_owner="yes" check_group="yes" check_perm="yes"
    check_sum="yes">/var/log</directories>
    */

    syscheck_config *syscheck;
    syscheck = (syscheck_config *)configp;
    char prefilter_cmd[OS_MAXSTR] = "";

    if (syscheck->disabled == SK_CONF_UNPARSED) {
        syscheck->disabled = SK_CONF_UNDEFINED;
    }

    if(!syscheck->audit_key) {
        os_calloc(1, sizeof(char *), syscheck->audit_key);
    }
    for (i = 0; node && node[i]; i++) {
        if (!node[i]->element) {
            merror(XML_ELEMNULL);
            return (OS_INVALID);
        } else if (!node[i]->content) {
            merror(XML_VALUENULL, node[i]->element);
            return (OS_INVALID);
        }

        /* Get directories */
        else if (strcmp(node[i]->element, xml_directories) == 0) {
            char dirs[OS_MAXSTR];
            char *ptfile;

#ifdef WIN32
            /* Change backslashes to forwardslashes on entry */
            ptfile = strchr(node[i]->content, '/');
            while (ptfile) {
                *ptfile = '\\';
                ptfile++;

                ptfile = strchr(ptfile, '/');
            }
#endif
            int path_lenght = strlen(node[i]->content);
            ptfile = node[i]->content + path_lenght - 1;
            if (*ptfile == '/' && path_lenght != 1) {
                *ptfile = '\0';
            }

            strncpy(dirs, node[i]->content, sizeof(dirs) - 1);

            if (!read_attr(syscheck,
                           dirs,
                           node[i]->attributes,
                           node[i]->values)) {
                return (OS_INVALID);
            }
        }
        /* Get Windows registry */
        else if (strcmp(node[i]->element, xml_registry) == 0) {
#ifdef WIN32
            char * tag = NULL;
            char arch[6] = "32bit";

            if (node[i]->attributes) {
                int j = 0;

                while(node[i]->attributes[j]) {
                    if (strcmp(node[i]->attributes[j], xml_tag) == 0) {
                        os_free(tag);
                        os_strdup(node[i]->values[j], tag);
                    } else if (strcmp(node[i]->attributes[j], xml_arch) == 0) {
                        if (strcmp(node[i]->values[j], xml_32bit) == 0) {
                        } else if (strcmp(node[i]->values[j], xml_64bit) == 0) {
                            snprintf(arch, 6, "%s", "64bit");
                        } else if (strcmp(node[i]->values[j], xml_both) == 0) {
                            snprintf(arch, 6, "%s", "both");
                        } else {
                            merror(XML_INVATTR, node[i]->attributes[j], node[i]->content);
                            os_free(tag);
                            return OS_INVALID;
                        }
                    } else {
                        merror(XML_INVATTR, node[i]->attributes[j], node[i]->content);
                        os_free(tag);
                        return OS_INVALID;
                    }
                    j++;
                }
            }

            if (strcmp(arch, "both") == 0) {
                if (!(read_reg(syscheck, node[i]->content, ARCH_32BIT, tag) &&
                read_reg(syscheck, node[i]->content, ARCH_64BIT, tag))) {
                    free(tag);
                    return (OS_INVALID);
                }

            } else if (strcmp(arch, "64bit") == 0) {
                if (!read_reg(syscheck, node[i]->content, ARCH_64BIT, tag)) {
                    free(tag);
                    return (OS_INVALID);
                }

            } else {
                if (!read_reg(syscheck, node[i]->content, ARCH_32BIT, tag)) {
                    free(tag);
                    return (OS_INVALID);
                }

            }

            if (tag)
                free(tag);
#endif
        }
        /* Get windows audit interval */
        else if (strcmp(node[i]->element, xml_windows_audit_interval) == 0) {
#ifdef WIN32
            if (!OS_StrIsNum(node[i]->content)) {
                merror(XML_VALUEERR, node[i]->element, node[i]->content);
                return (OS_INVALID);
            }

            syscheck->wdata.interval_scan = atoi(node[i]->content);
#endif
        }

        /*  Store database in memory or in disk.
        *   By default disk.
        */
        else if (strcmp(node[i]->element, xml_database) == 0) {
            if (strcmp(node[i]->content, "memory") == 0) {
                syscheck->database_store = FIM_DB_MEMORY;
            }
            else if (strcmp(node[i]->content, "disk") == 0){
                syscheck->database_store = FIM_DB_DISK;
            }
        }

        /* Get frequency */
        else if (strcmp(node[i]->element, xml_time) == 0) {
            if (!OS_StrIsNum(node[i]->content)) {
                merror(XML_VALUEERR, node[i]->element, node[i]->content);
                return (OS_INVALID);
            }

            syscheck->time = atoi(node[i]->content);
        }
        /* Get scan time */
        else if (strcmp(node[i]->element, xml_scantime) == 0) {
            syscheck->scan_time = OS_IsValidUniqueTime(node[i]->content);
            if (!syscheck->scan_time) {
                merror(XML_VALUEERR, node[i]->element, node[i]->content);
                return (OS_INVALID);
            }
        }

        /* Get scan day */
        else if (strcmp(node[i]->element, xml_scanday) == 0) {
            syscheck->scan_day = OS_IsValidDay(node[i]->content);
            if (!syscheck->scan_day) {
                merror(XML_VALUEERR, node[i]->element, node[i]->content);
                return (OS_INVALID);
            }
        }

        /* Get file limit */
        else if (strcmp(node[i]->element, xml_file_limit) == 0) {
            if (!(children = OS_GetElementsbyNode(xml, node[i]))) {
                continue;
            }

            for(j = 0; children[j]; j++) {
                if (strcmp(children[j]->element, xml_file_limit_enabled) == 0) {
                    if (strcmp(children[j]->content, "yes") == 0) {
                        syscheck->file_limit_enabled = true;
                    }
                    else if (strcmp(children[j]->content, "no") == 0) {
                        syscheck->file_limit_enabled = false;
                    }
                    else {
                        merror(XML_VALUEERR, children[j]->element, children[j]->content);
                        return (OS_INVALID);
                    }
                }
                else if (strcmp(children[j]->element, xml_file_limit_entries) == 0) {
                    if (!OS_StrIsNum(children[j]->content)) {
                        merror(XML_VALUEERR, children[j]->element, children[j]->content);
                        return (OS_INVALID);
                    }

                    syscheck->file_limit = atoi(children[j]->content);

                    if (syscheck->file_limit > MAX_FILE_LIMIT) {
                        mdebug2("Maximum value allowed for file_limit is '%d'", MAX_FILE_LIMIT);
                        syscheck->file_limit = MAX_FILE_LIMIT;
                    }
                }
            }

            if (!syscheck->file_limit_enabled) {
                syscheck->file_limit = 0;
            }

            OS_ClearNode(children);
        }

        /* Get if xml_scan_on_start */
        else if (strcmp(node[i]->element, xml_scan_on_start) == 0) {
            if (strcmp(node[i]->content, "yes") == 0) {
                syscheck->scan_on_start = 1;
            } else if (strcmp(node[i]->content, "no") == 0) {
                syscheck->scan_on_start = 0;
            } else {
                merror(XML_VALUEERR, node[i]->element, node[i]->content);
                return (OS_INVALID);
            }
        }

        /* Get if disabled */
        else if (strcmp(node[i]->element, xml_disabled) == 0) {
            if (strcmp(node[i]->content, "yes") == 0) {
                syscheck->disabled = 1;
            } else if (strcmp(node[i]->content, "no") == 0) {
                syscheck->disabled = 0;
            } else {
                merror(XML_VALUEERR, node[i]->element, node[i]->content);
                return (OS_INVALID);
            }
        }

        /* Getting if skip_nfs. */
        else if (strcmp(node[i]->element,xml_skip_nfs) == 0)
        {
            if(strcmp(node[i]->content, "yes") == 0)
                syscheck->skip_fs.nfs = 1;
            else if(strcmp(node[i]->content, "no") == 0)
                syscheck->skip_fs.nfs = 0;
            else
            {
                merror(XML_VALUEERR,node[i]->element,node[i]->content);
                return(OS_INVALID);
            }
        }

        /* Getting if skip_dev. */
        else if (strcmp(node[i]->element,xml_skip_dev) == 0)
        {
            if(strcmp(node[i]->content, "yes") == 0)
                syscheck->skip_fs.dev = 1;
            else if(strcmp(node[i]->content, "no") == 0)
                syscheck->skip_fs.dev = 0;
            else
            {
                merror(XML_VALUEERR,node[i]->element,node[i]->content);
                return(OS_INVALID);
            }
        }

        /* Getting if skip_sys */
        else if (strcmp(node[i]->element,xml_skip_sys) == 0)
        {
            if(strcmp(node[i]->content, "yes") == 0)
                syscheck->skip_fs.sys = 1;
            else if(strcmp(node[i]->content, "no") == 0)
                syscheck->skip_fs.sys = 0;
            else
            {
                merror(XML_VALUEERR,node[i]->element,node[i]->content);
                return(OS_INVALID);
            }
        }

        /* Getting if skip_proc. */
        else if (strcmp(node[i]->element,xml_skip_proc) == 0)
        {
            if(strcmp(node[i]->content, "yes") == 0)
                syscheck->skip_fs.proc = 1;
            else if(strcmp(node[i]->content, "no") == 0)
                syscheck->skip_fs.proc = 0;
            else
            {
                merror(XML_VALUEERR,node[i]->element,node[i]->content);
                return(OS_INVALID);
            }
        }

        /* Getting file/dir ignore */
        else if (strcmp(node[i]->element,xml_ignore) == 0) {
            /* If it is a regex, add it */
            if (node[i]->attributes && node[i]->values && node[i]->attributes[0] && node[i]->values[0]) {
                if (!strcmp(node[i]->attributes[0], "type") && !strcmp(node[i]->values[0], "sregex")) {
                    int result = process_option_regex("ignore", &syscheck->ignore_regex, node[i]);
                    if (result < 1) {
                        return result;
                    }
                } else {
                    merror(FIM_INVALID_ATTRIBUTE, node[i]->attributes[0], node[i]->element);
                    return (OS_INVALID);
                }
            } else {
                process_option(&syscheck->ignore, node[i]);
            }
        }

        /* Get registry ignore list */
        else if (strcmp(node[i]->element, xml_registry_ignore) == 0) {
#ifdef WIN32
            int sregex = 0;
            int arch = ARCH_32BIT;

            /* Add if regex */
            if (node[i]->attributes && node[i]->values) {
                int j;

                for (j = 0; node[i]->attributes[j]; j++) {
                    if (strcmp(node[i]->attributes[j], "type") == 0 &&
                    strcmp(node[i]->values[j], "sregex") == 0) {
                        sregex = 1;
                    } else if (strcmp(node[i]->attributes[j], xml_arch) == 0) {
                        if (strcmp(node[i]->values[j], xml_32bit) == 0)
                            arch = ARCH_32BIT;
                        else if  (strcmp(node[i]->values[j], xml_64bit) == 0)
                            arch = ARCH_64BIT;
                        else if (strcmp(node[i]->values[j], xml_both) == 0)
                            arch = ARCH_BOTH;
                        else {
                            merror(XML_INVATTR, node[i]->attributes[j], node[i]->content);
                            return OS_INVALID;
                        }
                    } else {
                        merror(XML_INVATTR, node[i]->attributes[j], node[i]->content);
                        return OS_INVALID;
                    }
                }
            }


            if (sregex) {
                if (arch != ARCH_BOTH)
                    dump_registry_ignore_regex(syscheck, node[i]->content, arch);
                else {
                    dump_registry_ignore_regex(syscheck, node[i]->content, ARCH_32BIT);
                    dump_registry_ignore_regex(syscheck, node[i]->content, ARCH_64BIT);
                }
            } else {
                if (arch != ARCH_BOTH)
                    dump_registry_ignore(syscheck, node[i]->content, arch);
                else {
                    dump_registry_ignore(syscheck, node[i]->content, ARCH_32BIT);
                    dump_registry_ignore(syscheck, node[i]->content, ARCH_64BIT);
                }
            }

#endif
        /* Getting file/dir nodiff */
        } else if (strcmp(node[i]->element,xml_nodiff) == 0) {
            /* Add if regex */
            if (node[i]->attributes && node[i]->values && node[i]->attributes[0] && node[i]->values[0]) {
                if (!strcmp(node[i]->attributes[0], "type") && !strcmp(node[i]->values[0], "sregex")) {
                    int result = process_option_regex("nodiff", &syscheck->nodiff_regex, node[i]);
                    if (result < 1) {
                        return result;
                    }
                } else {
                    merror(FIM_INVALID_ATTRIBUTE, node[i]->attributes[0], node[i]->element);
                    return (OS_INVALID);
                }
            } else {
                process_option(&syscheck->nodiff, node[i]);
            }

        } else if (strcmp(node[i]->element, xml_auto_ignore) == 0) {
            /* auto_ignore is not read here */
        } else if (strcmp(node[i]->element, xml_alert_new_files) == 0) {
            /* alert_new_files option is not read here */
        } else if (strcmp(node[i]->element, xml_prefilter_cmd) == 0) {
            struct stat statbuf;

#ifdef WIN32
            if(!ExpandEnvironmentStrings(node[i]->content, prefilter_cmd, sizeof(prefilter_cmd) - 1)){
                merror("Could not expand the environment variable %s (%ld)", node[i]->content, GetLastError());
                continue;
            }
            str_lowercase(prefilter_cmd);
#else
            strncpy(prefilter_cmd, node[i]->content, sizeof(prefilter_cmd) - 1);
            prefilter_cmd[sizeof(prefilter_cmd) - 1] = '\0';
#endif

            if (strlen(prefilter_cmd) > 0) {
                char statcmd[OS_MAXSTR];
                char *ix;
                strncpy(statcmd, prefilter_cmd, sizeof(statcmd) - 1);
                statcmd[sizeof(statcmd) - 1] = '\0';
                if (NULL != (ix = strchr(statcmd, ' '))) {
                    *ix = '\0';
                }
                if (stat(statcmd, &statbuf) != 0) {
                    merror(XML_VALUEERR, node[i]->element, node[i]->content);
                    return (OS_INVALID);
                }
            }
        } else if (strcmp(node[i]->element, xml_remove_old_diff) == 0) {
            // Deprecated since 3.8.0, aplied by default...
        } else if (strcmp(node[i]->element, xml_restart_audit) == 0) {
            // To be deprecated. This field is now read inside the <whodata> block.
            if(strcmp(node[i]->content, "yes") == 0)
                syscheck->restart_audit = 1;
            else if(strcmp(node[i]->content, "no") == 0)
                syscheck->restart_audit = 0;
            else
            {
                merror(XML_VALUEERR,node[i]->element,node[i]->content);
                return(OS_INVALID);
            }
        }
        /* Whodata options */
        else if (strcmp(node[i]->element, xml_whodata_options) == 0) {

            if (!(children = OS_GetElementsbyNode(xml, node[i]))) {
                continue;
            }

            for (j = 0; children[j]; j++) {
                /* Listen another audit keys */
                if (strcmp(children[j]->element, xml_audit_key) == 0) {
                    int keyit = 0;
                    char *delim = ",";
                    char *key;
                    char *saveptr;
                    key = strtok_r(children[j]->content, delim, &saveptr);

                    while (key) {
                        if (*key) {
                            syscheck->audit_key[keyit] = check_ascci_hex(key);
                            os_realloc(syscheck->audit_key, (keyit + 2) * sizeof(char *), syscheck->audit_key);
                            syscheck->audit_key[keyit + 1] = NULL;
                            key = strtok_r(NULL, delim, &saveptr);
                            keyit++;
                        }
                    }
                } else if (strcmp(children[j]->element, xml_audit_hc) == 0) {
                    if(strcmp(children[j]->content, "yes") == 0)
                        syscheck->audit_healthcheck = 1;
                    else if(strcmp(children[j]->content, "no") == 0)
                        syscheck->audit_healthcheck = 0;
                    else
                    {
                        merror(XML_VALUEERR,children[j]->element,children[j]->content);
                        OS_ClearNode(children);
                        return(OS_INVALID);
                    }
                } else if (strcmp(children[j]->element, xml_restart_audit) == 0) {
                    if(strcmp(children[j]->content, "yes") == 0)
                        syscheck->restart_audit = 1;
                    else if(strcmp(children[j]->content, "no") == 0)
                        syscheck->restart_audit = 0;
                    else
                    {
                        merror(XML_VALUEERR,children[j]->element,children[j]->content);
                        OS_ClearNode(children);
                        return(OS_INVALID);
                    }
                } else {
                    merror(XML_ELEMNULL);
                    OS_ClearNode(children);
                    return OS_INVALID;
                }
            }
            OS_ClearNode(children);
        /* Set priority process this value should be between -20 and 19 */
        } else if (strcmp(node[i]->element, xml_process_priority) == 0) {
            char * end;
            long value = strtol(node[i]->content, &end, 10);

            if (value < -20 || value > 19 || *end) {
                merror(XML_VALUEERR, node[i]->element, node[i]->content);
                return (OS_INVALID);
            } else {
                syscheck->process_priority = value;
            }
        } else if (strcmp(node[i]->element, xml_synchronization) == 0) {
            children = OS_GetElementsbyNode(xml, node[i]);

            if (children == NULL) {
                continue;
            }

            parse_synchronization(syscheck, children);
            OS_ClearNode(children);
        } else if (strcmp(node[i]->element, xml_max_eps) == 0) {
            char * end;
            long value = strtol(node[i]->content, &end, 10);

            if (value < 0 || value > 1000000 || *end) {
                mwarn(XML_VALUEERR, node[i]->element, node[i]->content);
            } else {
                syscheck->max_eps = value;
            }
        } /* Allow prefilter cmd */
        else if (strcmp(node[i]->element, xml_allow_remote_prefilter_cmd) == 0) {
            if (modules & CAGENT_CONFIG) {
                mwarn("'%s' option can't be changed using centralized configuration (agent.conf).", xml_allow_remote_prefilter_cmd);
                i++;
                continue;
            }
            if(strcmp(node[i]->content, "yes") == 0)
                syscheck->allow_remote_prefilter_cmd = 1;
            else if(strcmp(node[i]->content, "no") == 0)
                syscheck->allow_remote_prefilter_cmd = 0;
            else {
                merror(XML_VALUEERR,node[i]->element,node[i]->content);
                return(OS_INVALID);
            }
        } else {
            mwarn(XML_INVELEM, node[i]->element);
        }
    }

    // Set prefilter only if it's expressly allowed (ossec.conf in agent side).

    if (prefilter_cmd[0]) {
        if (!(modules & CAGENT_CONFIG) || syscheck->allow_remote_prefilter_cmd) {
            free(syscheck->prefilter_cmd);
            os_strdup(prefilter_cmd, syscheck->prefilter_cmd);
        } else if (!syscheck->allow_remote_prefilter_cmd) {
            mwarn(FIM_WARN_ALLOW_PREFILTER, prefilter_cmd, xml_allow_remote_prefilter_cmd);
        }
    }

    organize_syscheck_dirs(syscheck);

    return (0);
}

char *syscheck_opts2str(char *buf, int buflen, int opts) {
    int left = buflen;
    int i;
    int check_bits[] = {
        CHECK_SIZE,
        CHECK_PERM,
        CHECK_OWNER,
        CHECK_GROUP,
        CHECK_MTIME,
        CHECK_INODE,
        CHECK_MD5SUM,
        CHECK_SHA1SUM,
        CHECK_SHA256SUM,
        CHECK_ATTRS,
        CHECK_SEECHANGES,
        CHECK_FOLLOW,
        REALTIME_ACTIVE,
        WHODATA_ACTIVE,
        SCHEDULED_ACTIVE,
	    0
	};
    char *check_strings[] = {
        "size",
        "permissions",
        "owner",
        "group",
    	"mtime",
        "inode",
        "hash_md5",
        "hash_sha1",
        "hash_sha256",
        "attributes",
        "report_changes",
        "follow_symbolic_link",
        "realtime",
        "whodata",
        "scheduled",
	    NULL
	};

    buf[0] = '\0';
    for (i = 0; check_bits[i]; i++) {
	    if (opts & check_bits[i]) {
            if (left < buflen) {
                strncat(buf, " | ", left);
                left -= 3;
            }
            strncat(buf, check_strings[i], left);
            left = buflen - strlen(buf);
	    }
	}

    return buf;
}

int Test_Syscheck(const char * path){
    int fail = 0;
    syscheck_config test_syscheck = { .rootcheck = 0 };

    if (ReadConfig(CAGENT_CONFIG | CSYSCHECK, path, &test_syscheck, NULL) < 0) {
		merror(RCONFIG_ERROR,"Syscheck", path);
		fail = 1;
	}

    Free_Syscheck(&test_syscheck);

    if (fail) {
        return -1;
    } else {
        return 0;
    }
}

void Free_Syscheck(syscheck_config * config) {
    if (config) {
        int i;
        if (config->opts) {
            free(config->opts);
        }
        if (config->scan_day) {
            free(config->scan_day);
        }
        if (config->scan_time) {
            free(config->scan_time);
        }
        if (config->ignore) {
            for (i=0; config->ignore[i] != NULL; i++) {
                free(config->ignore[i]);
            }
            free(config->ignore);
        }
        if (config->ignore_regex) {
            for (i=0; config->ignore_regex[i] != NULL; i++) {
                OSMatch_FreePattern(config->ignore_regex[i]);
                free(config->ignore_regex[i]);
            }
            free(config->ignore_regex);
        }
        if (config->nodiff) {
            for (i=0; config->nodiff[i] != NULL; i++) {
                free(config->nodiff[i]);
            }
            free(config->nodiff);
        }
        if (config->nodiff_regex) {
            for (i=0; config->nodiff_regex[i] != NULL; i++) {
                OSMatch_FreePattern(config->nodiff_regex[i]);
                free(config->nodiff_regex[i]);
            }
            free(config->nodiff_regex);
        }
        if (config->dir) {
            for (i=0; config->dir[i] != NULL; i++) {
                free(config->dir[i]);
                if(config->filerestrict && config->filerestrict[i]) {
                    OSMatch_FreePattern(config->filerestrict[i]);
                    free(config->filerestrict[i]);
                }
                if(config->tag && config->tag[i]) {
                    free(config->tag[i]);
                }
            }
            free(config->dir);
            if (config->filerestrict) {
                free(config->filerestrict);
            }
            if (config->tag) {
                free(config->tag);
            }
        }
        if (config->symbolic_links) {
            for (i=0; config->symbolic_links[i] != NULL; i++) {
                free(config->symbolic_links[i]);
            }
            free(config->symbolic_links);
        }
        if (config->recursion_level) {
            free(config->recursion_level);
        }

    #ifdef WIN32
        if (config->registry_ignore) {
            for (i=0; config->registry_ignore[i].entry != NULL; i++) {
                free(config->registry_ignore[i].entry);
            }
            free(config->registry_ignore);
        }
        if (config->registry_ignore_regex) {
            for (i=0; config->registry_ignore_regex[i].regex != NULL; i++) {
                OSMatch_FreePattern(config->registry_ignore_regex[i].regex);
            }
            free(config->registry_ignore_regex);
        }
        if (config->registry) {
            for (i=0; config->registry[i].entry != NULL; i++) {
                free(config->registry[i].entry);
                if (config->registry[i].tag) {
                    free(config->registry[i].tag);
                }
            }
            free(config->registry);
        }
    #endif

        if (config->realtime) {
            if (config->realtime->dirtb) {
                OSHash_Free(config->realtime->dirtb);
            }
#ifdef WIN32
            CloseEventLog(config->realtime->evt);
#endif
            free(config->realtime);
        }
        if (config->prefilter_cmd) {
            free(config->prefilter_cmd);
        }

        free_strarray(config->audit_key);
    }
}

char* check_ascci_hex (char *input) {
    unsigned int j = 0;
    int hex = 0;
    char outhex[OS_SIZE_256];

    for (j = 0; j < strlen(input); j++) {
        snprintf(outhex + j*2, OS_SIZE_256 - j * 2, "%hhX", input[j]);
        if ((unsigned int)input[j] > 126 ||
                (unsigned int)input[j] == 32 ||
                (unsigned int)input[j] == 34) {
            hex = 1;
        }
    }

    char *output;
    if (hex) {
        os_strdup(outhex, output);
    } else {
        os_strdup(input, output);
    }
    return output;
}

static char **get_paths_from_env_variable (char *environment_variable) {

    char **paths =NULL;

#ifdef WIN32
    char expandedpath[PATH_MAX + 1];

    if(!ExpandEnvironmentStrings(environment_variable, expandedpath, PATH_MAX + 1)){
        merror("Could not expand the environment variable %s (%ld)", expandedpath, GetLastError());
    }

    /* The env. variable may have multiples paths split by ; */
    paths = OS_StrBreak(';', expandedpath, MAX_DIR_SIZE);

    for (int i = 0; paths[i]; i++) {
        str_lowercase(paths[i]);
    }

#else
    char *expandedpath = NULL;

    if(environment_variable[0] == '$') {
        environment_variable++;
    }

    if(expandedpath = getenv(environment_variable), expandedpath) {
        /* The env. variable may have multiples paths split by : */
        paths = OS_StrBreak(':', expandedpath, MAX_DIR_SIZE);
    }

#endif

    return paths;
}

static int process_option_regex(char *option, OSMatch ***syscheck_option, xml_node *node) {

    unsigned int counter_opt = 0;
    OSMatch *mt_pt;

    if (!syscheck_option[0]) {
        os_calloc(2, sizeof(OSMatch *), syscheck_option[0]);
        syscheck_option[0][0] = NULL;
        syscheck_option[0][1] = NULL;
    } else {
        while (syscheck_option[0][counter_opt] != NULL) {
            counter_opt++;
        }
        os_realloc(syscheck_option[0], sizeof(OSMatch *) * (counter_opt + 2),
                    syscheck_option[0]);
        syscheck_option[0][counter_opt + 1] = NULL;
    }

    os_calloc(1, sizeof(OSMatch), syscheck_option[0][counter_opt]);
    mdebug1("Found %s regex node %s", option, node->content);

    if (!OSMatch_Compile(node->content, syscheck_option[0][counter_opt], 0)) {
        mt_pt = (OSMatch *)syscheck_option[0][counter_opt];
        merror(REGEX_COMPILE, node->content, mt_pt->error);
        return (0);
    }
    mdebug1("Found %s regex node %s OK?", option, node->content);
    mdebug1("Found %s regex size %d", option, counter_opt);

    return 1;
}

static void process_option(char ***syscheck_option, xml_node *node) {

    unsigned int counter_opt = 0;
    char **new_opt = NULL;

    /* We attempt to expand environment variables */
    if (new_opt = get_paths_from_env_variable(node->content), !new_opt) {
        new_opt = (char **)calloc(2, sizeof(char *));
        os_strdup(node->content, new_opt[0]);
        new_opt[1] = NULL;
    }

    if (syscheck_option[0]) {
        while (syscheck_option[0][counter_opt] != NULL) {
            counter_opt++;
        }
    }

    for (int i = 0; new_opt[i]; i++) {
        if (!os_IsStrOnArray(node->content, syscheck_option[0])) {
            os_realloc(syscheck_option[0], sizeof(char *) * (counter_opt + 2),
                        syscheck_option[0]);
            os_strdup(new_opt[i], syscheck_option[0][counter_opt]);
            syscheck_option[0][counter_opt + 1] = NULL;
            counter_opt++;
        }
        os_free(new_opt[i]);
    }
    os_free(new_opt);
}

static void fim_set_check_all(int *opt) {
    *opt |= CHECK_MD5SUM;
    *opt |= CHECK_SHA1SUM;
    *opt |= CHECK_SHA256SUM;
    *opt |= CHECK_PERM;
    *opt |= CHECK_SIZE;
    *opt |= CHECK_OWNER;
    *opt |= CHECK_GROUP;
    *opt |= CHECK_MTIME;
    *opt |= CHECK_INODE;
#ifdef WIN32
    *opt |= CHECK_ATTRS;
#endif
}<|MERGE_RESOLUTION|>--- conflicted
+++ resolved
@@ -778,13 +778,6 @@
             continue;
         }
 
-<<<<<<< HEAD
-        // Get absolute path cheking if the path is a drive without the backslash.
-        if (strlen(expandedpath) == 2) {
-            strcat(expandedpath, "\\");
-        }
-        int retval = GetFullPathName(expandedpath, PATH_MAX, real_path, NULL);
-=======
         /* Else, treat as a path */
         /* Change forward slashes to backslashes on entry */
         tmp_str = strchr(tmp_dir, '/');
@@ -793,7 +786,11 @@
             tmp_str++;
             tmp_str = strchr(tmp_str, '/');
         }
->>>>>>> c99928c5
+
+        // Get absolute path cheking if the path is a drive without the backslash.
+        if (strlen(expandedpath) == 2) {
+            strcat(expandedpath, "\\");
+        }
 
         /* Get absolute path and monitor it */
         retvalF = GetFullPathName(tmp_dir, PATH_MAX, real_path, NULL);
