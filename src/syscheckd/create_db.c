/* Copyright (C) 2015-2020, Wazuh Inc.
 * Copyright (C) 2009 Trend Micro Inc.
 * All right reserved.
 *
 * This program is free software; you can redistribute it
 * and/or modify it under the terms of the GNU General Public
 * License (version 2) as published by the FSF - Free Software
 * Foundation
 */

#include "shared.h"
#include "syscheck.h"
#include "syscheck_op.h"
#include "integrity_op.h"
#include "time_op.h"
#include "fim_db.h"

#ifdef UNIT_TESTING
/* Remove static qualifier when unit testing */
#define static

/* Replace assert with mock_assert */
extern void mock_assert(const int result, const char* const expression,
                        const char * const file, const int line);

#undef assert
#define assert(expression) \
    mock_assert((int)(expression), #expression, __FILE__, __LINE__);
#endif

// Global variables
static int _base_line = 0;

static fim_state_db _db_state = FIM_STATE_DB_EMPTY;

static const char *FIM_EVENT_TYPE[] = {
    "added",
    "deleted",
    "modified"
};

static const char *FIM_EVENT_MODE[] = {
    "scheduled",
    "real-time",
    "whodata"
};

static const char *FIM_ENTRY_TYPE[] = {
    "file",
    "registry"
};

void fim_scan() {
    int it = 0;
    struct timespec start;
    struct timespec end;
    clock_t cputime_start;
<<<<<<< HEAD
    unsigned int nodes_count;
=======
>>>>>>> ca00819e

    cputime_start = clock();
    gettime(&start);
    minfo(FIM_FREQUENCY_STARTED);
    fim_send_scan_info(FIM_SCAN_START);

    w_mutex_lock(&syscheck.fim_scan_mutex);

    while (syscheck.dir[it] != NULL) {
        struct fim_element *item;
        os_calloc(1, sizeof(fim_element), item);
        item->mode = FIM_SCHEDULED;
        item->index = it;
#ifndef WIN32
        if (syscheck.opts[it] & REALTIME_ACTIVE) {
            realtime_adddir(syscheck.dir[it], 0, (syscheck.opts[it] & CHECK_FOLLOW) ? 1 : 0);
        }
#endif
        fim_checker(syscheck.dir[it], item, NULL, 1);
        it++;
        os_free(item);
    }

    w_mutex_unlock(&syscheck.fim_scan_mutex);


#ifdef WIN32
        os_winreg_check();
#endif

    if (syscheck.file_limit) {
        w_mutex_lock(&syscheck.fim_entry_mutex);
        nodes_count = fim_db_get_count_entry_path(syscheck.database);
        w_mutex_unlock(&syscheck.fim_entry_mutex);

        if (nodes_count < syscheck.file_limit) {
            check_deleted_files();
        }
        else {
            check_deleted_files();

            w_mutex_lock(&syscheck.fim_entry_mutex);
            nodes_count = fim_db_get_count_entry_path(syscheck.database);
            w_mutex_unlock(&syscheck.fim_entry_mutex);

            if (nodes_count < syscheck.file_limit) {
                it = 0;

                w_mutex_lock(&syscheck.fim_scan_mutex);

                while ((syscheck.dir[it] != NULL) && (nodes_count < syscheck.file_limit)) {
                    struct fim_element *item;
                    os_calloc(1, sizeof(fim_element), item);
                    item->mode = FIM_SCHEDULED;
                    item->index = it;
                    fim_checker(syscheck.dir[it], item, NULL, 0);
                    it++;
                    os_free(item);

                    w_mutex_lock(&syscheck.fim_entry_mutex);
                    nodes_count = fim_db_get_count_entry_path(syscheck.database);
                    w_mutex_unlock(&syscheck.fim_entry_mutex);
                }

                w_mutex_unlock(&syscheck.fim_scan_mutex);

#ifdef WIN32
                if (nodes_count < syscheck.file_limit) {
                    os_winreg_check();

                    w_mutex_lock(&syscheck.fim_entry_mutex);
                    nodes_count = fim_db_get_count_entry_path(syscheck.database);
                    w_mutex_unlock(&syscheck.fim_entry_mutex);
                }
#endif

                w_mutex_lock(&syscheck.fim_entry_mutex);
                fim_db_set_all_unscanned(syscheck.database);
                w_mutex_unlock(&syscheck.fim_entry_mutex);
            }
        }
    }
    else {
        check_deleted_files();
    }

    gettime(&end);

    if (syscheck.file_limit != 0) {
        mdebug2(FIM_FILE_LIMIT_VALUE, syscheck.file_limit);
        fim_check_db_state();
    }
    else {
        mdebug2(FIM_FILE_LIMIT_UNLIMITED);
    }

    if (_base_line == 0) {
        _base_line = 1;
    }
    else {
        // In the first scan, the fim inicialization is different between Linux and Windows.
        // Realtime watches are set after the first scan in Windows.
        mdebug2(FIM_NUM_WATCHES, count_watches());
    }

    minfo(FIM_FREQUENCY_ENDED);
    fim_send_scan_info(FIM_SCAN_END);

    if (isDebug()) {
        fim_print_info(start, end, cputime_start); // LCOV_EXCL_LINE
    }
}

void fim_checker(char *path, fim_element *item, whodata_evt *w_evt, int report) {
    int node;
    int depth;

    if (item->mode == FIM_SCHEDULED) {
        // If the directory have another configuration will come back
        if (node = fim_configuration_directory(path, "file"), node < 0 || item->index != node) {
            return;
        }
    } else {
        if (node = fim_configuration_directory(path, "file"), node < 0) {
            return;
        }
    }

    // We need to process every event generated by scheduled scans because we need to
    // alert about discarded events of real-time and Whodata mode
    if (item->mode != FIM_SCHEDULED && item->mode != FIM_MODE(syscheck.opts[node])) {
        return;
    }

    depth = fim_check_depth(path, node);

    if (depth > syscheck.recursion_level[node]) {
        mdebug2(FIM_MAX_RECURSION_LEVEL, depth, syscheck.recursion_level[node], path);
        return;
    }

    item->index = node;
    item->configuration = syscheck.opts[node];
    fim_entry *saved_entry = NULL;

    // Deleted file. Sending alert.
    if (w_stat(path, &(item->statbuf)) == -1) {
        if(errno != ENOENT) {
            mdebug1(FIM_STAT_FAILED, path, errno, strerror(errno));
            return;
        }

        if (item->configuration & CHECK_SEECHANGES) {
            delete_target_file(path);
        }

        w_mutex_lock(&syscheck.fim_entry_mutex);
        saved_entry = fim_db_get_path(syscheck.database, path);
        w_mutex_unlock(&syscheck.fim_entry_mutex);

        if (saved_entry) {
            fim_db_remove_path(syscheck.database, saved_entry, &syscheck.fim_entry_mutex, (void *) (int) true,
                                (void *) (fim_event_mode) item->mode, (void *) w_evt);
            free_entry(saved_entry);
            saved_entry = NULL;
        }

        return;
    }

#ifdef WIN_WHODATA
    if (w_evt && w_evt->scan_directory == 1) {
        if (w_update_sacl(path)) {
            mdebug1(FIM_SCAL_NOREFRESH, path);
            }
        }
#endif

    if (HasFilesystem(path, syscheck.skip_fs)) {
        return;
    }

    switch(item->statbuf.st_mode & S_IFMT) {
#ifndef WIN32
    case FIM_LINK:
        // Fallthrough
#endif
    case FIM_REGULAR:
        if (fim_check_ignore(path) == 1) {
            return;
        }

        if (fim_check_restrict (path, syscheck.filerestrict[item->index]) == 1) {
            return;
        }

        if (fim_file(path, item, w_evt, report) < 0) {
            mwarn(FIM_WARN_SKIP_EVENT, path);
        }
        break;

    case FIM_DIRECTORY:
#ifndef WIN32
        if (item->configuration & REALTIME_ACTIVE) {
            realtime_adddir(path, 0, (item->configuration & CHECK_FOLLOW) ? 1 : 0);
        }
#endif
        fim_directory(path, item, w_evt, report);
        break;
    }
}


int fim_directory (char *dir, fim_element *item, whodata_evt *w_evt, int report) {
    DIR *dp;
    struct dirent *entry;
    char *f_name;
    char *s_name;
    size_t path_size;

    if (!dir) {
        merror(NULL_ERROR);
        return OS_INVALID;
    }

    // Open the directory given
    dp = opendir(dir);

    if (!dp) {
        mwarn(FIM_PATH_NOT_OPEN, dir, strerror(errno));
        return OS_INVALID;
    }

    os_calloc(PATH_MAX + 2, sizeof(char), f_name);
    while ((entry = readdir(dp)) != NULL) {
        // Ignore . and ..
        if ((strcmp(entry->d_name, ".") == 0) ||
                (strcmp(entry->d_name, "..") == 0)) {
            continue;
        }

        strncpy(f_name, dir, PATH_MAX);
        path_size = strlen(dir);
        s_name = f_name + path_size;

        // Check if the file name is already null terminated
        if (*(s_name - 1) != PATH_SEP) {
            *s_name++ = PATH_SEP;
        }
        *(s_name) = '\0';
        strncpy(s_name, entry->d_name, PATH_MAX - path_size - 2);

#ifdef WIN32
        str_lowercase(f_name);
#endif
        // Process the event related to f_name
        fim_checker(f_name, item, w_evt, report);
    }

    os_free(f_name);
    closedir(dp);
    return 0;
}


int fim_file(char *file, fim_element *item, whodata_evt *w_evt, int report) {
    fim_entry *saved = NULL;
    fim_entry_data *new = NULL;
    cJSON *json_event = NULL;
    char *json_formated;
    int alert_type;
    int result;

    w_mutex_lock(&syscheck.fim_entry_mutex);

    //Get file attributes
    if (new = fim_get_data(file, item), !new) {
        mdebug1(FIM_GET_ATTRIBUTES, file);
        w_mutex_unlock(&syscheck.fim_entry_mutex);
        return 0;
    }

    if (saved = fim_db_get_path(syscheck.database, file), !saved) {
        // New entry. Insert into hash table
        alert_type = FIM_ADD;
    } else {
        // Checking for changes
        alert_type = FIM_MODIFICATION;
    }

    w_mutex_unlock(&syscheck.fim_entry_mutex);
    json_event = fim_json_event(file, saved ? saved->data : NULL, new, item->index, alert_type, item->mode, w_evt);
    w_mutex_lock(&syscheck.fim_entry_mutex);

    if (json_event) {
        if (result = fim_db_insert(syscheck.database, file, new, alert_type), result < 0) {
            free_entry_data(new);
            free_entry(saved);
            w_mutex_unlock(&syscheck.fim_entry_mutex);
            cJSON_Delete(json_event);

            return (result == FIMDB_FULL) ? 0 : OS_INVALID;
        }
    }

    fim_db_set_scanned(syscheck.database, file);

    w_mutex_unlock(&syscheck.fim_entry_mutex);

    if (!_base_line && item->configuration & CHECK_SEECHANGES) {
        // The first backup is created. It should return NULL.
        char *file_changed = seechanges_addfile(file);
        os_free(file_changed);
    }

    if (json_event && _base_line && report) {
        json_formated = cJSON_PrintUnformatted(json_event);
        send_syscheck_msg(json_formated);
        os_free(json_formated);
    }

    cJSON_Delete(json_event);
    free_entry_data(new);
    free_entry(saved);

    return 0;
}


void fim_realtime_event(char *file) {

    struct stat file_stat;

    // If the file exists, generate add or modify events.
    if (w_stat(file, &file_stat) >= 0) {
        /* Need a sleep here to avoid triggering on vim
         * (and finding the file removed)
         */
        fim_rt_delay();

        fim_element item = { .mode = FIM_REALTIME };
        fim_checker(file, &item, NULL, 1);
    }
    else {
        // Otherwise, it could be a file deleted or a directory moved (or renamed).
        fim_process_missing_entry(file, FIM_REALTIME, NULL);
    }
}

void fim_whodata_event(whodata_evt * w_evt) {

    struct stat file_stat;

    // If the file exists, generate add or modify events.
    if(w_stat(w_evt->path, &file_stat) >= 0) {
        fim_rt_delay();

        fim_element item = { .mode = FIM_WHODATA };
        fim_checker(w_evt->path, &item, w_evt, 1);
    }
    // Otherwise, it could be a file deleted or a directory moved (or renamed).
    else {
        #ifdef WIN32
            fim_process_missing_entry(w_evt->path, FIM_WHODATA, w_evt);
        #else
            char** paths = NULL;
            char *evt_path = w_evt->path;
            const unsigned long int inode = strtoul(w_evt->inode,NULL,10);
            const unsigned long int dev = strtoul(w_evt->dev,NULL,10);

            w_mutex_lock(&syscheck.fim_entry_mutex);
            paths = fim_db_get_paths_from_inode(syscheck.database, inode, dev);
            w_mutex_unlock(&syscheck.fim_entry_mutex);

            fim_process_missing_entry(w_evt->path, FIM_WHODATA, w_evt);
            for(int i = 0; paths[i]; i++) {
                w_evt->path = paths[i];
                fim_process_missing_entry(w_evt->path, FIM_WHODATA, w_evt);
                os_free(paths[i]);
            }
            os_free(paths);
            w_evt->path = evt_path;
        #endif
    }
}


void fim_process_missing_entry(char * pathname, fim_event_mode mode, whodata_evt * w_evt) {

    fim_entry *saved_data;

    // Search path in DB.
    w_mutex_lock(&syscheck.fim_entry_mutex);
    saved_data = fim_db_get_path(syscheck.database, pathname);
    w_mutex_unlock(&syscheck.fim_entry_mutex);

    // Exists, create event.
    if (saved_data) {
        fim_element item = { .mode = mode };
        fim_checker(pathname, &item, w_evt, 1);
        free_entry(saved_data);
        return;
    }

    // Since the file doesn't exist, research if it's directory and have files in DB.
    fim_tmp_file *files = NULL;
    char first_entry[PATH_MAX];
    char last_entry[PATH_MAX];

#ifdef WIN32
    snprintf(first_entry, PATH_MAX, "%s\\", pathname);
    snprintf(last_entry, PATH_MAX, "%s]", pathname);

#else
    snprintf(first_entry, PATH_MAX, "%s/", pathname);
    snprintf(last_entry, PATH_MAX, "%s0", pathname);

#endif

    w_mutex_lock(&syscheck.fim_entry_mutex);
    fim_db_get_path_range(syscheck.database, first_entry, last_entry, &files, syscheck.database_store);
    w_mutex_unlock(&syscheck.fim_entry_mutex);

    if (files && files->elements) {
        if (fim_db_process_missing_entry(syscheck.database, files, &syscheck.fim_entry_mutex,
            syscheck.database_store, mode, w_evt) != FIMDB_OK) {
                merror(FIM_DB_ERROR_RM_RANGE, first_entry, last_entry);
            }
    }
}

#ifdef WIN32
int fim_registry_event(char *key, fim_entry_data *data, int pos) {

    assert(data != NULL);

    cJSON *json_event = NULL;
    fim_entry *saved;
    char *json_formated;
    int result = 1;
    int alert_type;

    w_mutex_lock(&syscheck.fim_entry_mutex);

    if (saved = fim_db_get_path(syscheck.database, key), !saved) {
        alert_type = FIM_ADD;
    } else {
        alert_type = FIM_MODIFICATION;
    }

    if ((saved && data && saved->data && strcmp(saved->data->hash_sha1, data->hash_sha1) != 0)
        || alert_type == FIM_ADD) {
        if (result = fim_db_insert(syscheck.database, key, data, alert_type), result < 0) {
            free_entry(saved);
            w_mutex_unlock(&syscheck.fim_entry_mutex);

            return (result == FIMDB_FULL) ? 0 : OS_INVALID;
        }
        w_mutex_unlock(&syscheck.fim_entry_mutex);
        json_event = fim_json_event(key, saved ? saved->data : NULL, data, pos,
                                    alert_type, 0, NULL);
    } else {
        fim_db_set_scanned(syscheck.database, key);
        result = 0;
        w_mutex_unlock(&syscheck.fim_entry_mutex);
    }

    if (json_event && _base_line) {
        json_formated = cJSON_PrintUnformatted(json_event);
        send_syscheck_msg(json_formated);
        os_free(json_formated);
    }
    cJSON_Delete(json_event);
    free_entry(saved);

    return result;
}
#endif

// Checks the DB state, sends a message alert if necessary
void fim_check_db_state() {
    unsigned int nodes_count = 0;
    cJSON *json_event = NULL;
    char *json_plain = NULL;
    char alert_msg[OS_SIZE_256] = {'\0'};

    w_mutex_lock(&syscheck.fim_entry_mutex);
    nodes_count = fim_db_get_count_entry_path(syscheck.database);
    w_mutex_unlock(&syscheck.fim_entry_mutex);

    switch (_db_state) {
    case FIM_STATE_DB_FULL:
        if (nodes_count >= syscheck.file_limit) {
            return;
        }
        break;
    case FIM_STATE_DB_90_PERCENTAGE:
        if ((nodes_count < syscheck.file_limit) && (nodes_count >= syscheck.file_limit * 0.9)) {
            return;
        }
        break;
    case FIM_STATE_DB_80_PERCENTAGE:
        if ((nodes_count < syscheck.file_limit * 0.9) && (nodes_count >= syscheck.file_limit * 0.8)) {
            return;
        }
        break;
    case FIM_STATE_DB_NORMAL:
        if (nodes_count == 0) {
            _db_state = FIM_STATE_DB_EMPTY;
            return;
        }
        else if (nodes_count < syscheck.file_limit * 0.8) {
            return;
        }
        break;
    case FIM_STATE_DB_EMPTY:
        if (nodes_count == 0) {
            return;
        }
        else if (nodes_count < syscheck.file_limit * 0.8) {
            _db_state = FIM_STATE_DB_NORMAL;
            return;
        }
        break;
    default: // LCOV_EXCL_LINE
        break; // LCOV_EXCL_LINE
    }

    json_event = cJSON_CreateObject();
    cJSON_AddNumberToObject(json_event, "file_limit", syscheck.file_limit);
    cJSON_AddNumberToObject(json_event, "file_count", nodes_count);

    if (nodes_count >= syscheck.file_limit) {
        _db_state = FIM_STATE_DB_FULL;
        minfo(FIM_DB_FULL_ALERT);
        cJSON_AddStringToObject(json_event, "alert_type", "full");
    }
    else if (nodes_count >= syscheck.file_limit * 0.9) {
        _db_state = FIM_STATE_DB_90_PERCENTAGE;
        minfo(FIM_DB_90_PERCENTAGE_ALERT);
        cJSON_AddStringToObject(json_event, "alert_type", "90_percentage");
    }
    else if (nodes_count >= syscheck.file_limit * 0.8) {
        _db_state = FIM_STATE_DB_80_PERCENTAGE;
        minfo(FIM_DB_80_PERCENTAGE_ALERT);
        cJSON_AddStringToObject(json_event, "alert_type", "80_percentage");
    }
    else if (nodes_count > 0) {
        _db_state = FIM_STATE_DB_NORMAL;
        minfo(FIM_DB_NORMAL_ALERT);
        cJSON_AddStringToObject(json_event, "alert_type", "normal");
    }
    else {
        _db_state = FIM_STATE_DB_EMPTY;
        minfo(FIM_DB_NORMAL_ALERT);
        cJSON_AddStringToObject(json_event, "alert_type", "normal");
    }

    json_plain = cJSON_PrintUnformatted(json_event);

    snprintf(alert_msg, OS_SIZE_256, "wazuh: FIM DB: %s", json_plain);

    send_log_msg(alert_msg);

    os_free(json_plain);
    cJSON_Delete(json_event);
}

// Returns the position of the path into directories array
int fim_configuration_directory(const char *path, const char *entry) {
    char full_path[OS_SIZE_4096 + 1] = {'\0'};
    char full_entry[OS_SIZE_4096 + 1] = {'\0'};
    int it = 0;
    int top = 0;
    int match = 0;
    int position = -1;

    if (!path || *path == '\0') {
        return position;
    }

    trail_path_separator(full_path, path, sizeof(full_path));

    if (strcmp("file", entry) == 0) {
        while(syscheck.dir[it]) {
            trail_path_separator(full_entry, syscheck.dir[it], sizeof(full_entry));
            match = w_compare_str(full_entry, full_path);

            if (top < match && full_path[match - 1] == PATH_SEP) {
                position = it;
                top = match;
            }
            it++;
        }
    }
#ifdef WIN32
    else if (strcmp("registry", entry) == 0) {
        while(syscheck.registry[it].entry) {
            snprintf(full_entry, OS_SIZE_4096 + 1, "%s %s%c",
                    syscheck.registry[it].arch == ARCH_64BIT ? "[x64]" : "[x32]",
                    syscheck.registry[it].entry,
                    PATH_SEP);
            match = w_compare_str(full_entry, full_path);

            if (top < match && full_path[match - 1] == PATH_SEP) {
                position = it;
                top = match;
            }
            it++;
        }
    }
#endif

    if (position == -1) {
        mdebug2(FIM_CONFIGURATION_NOTFOUND, entry, path);
    }

    return position;
}

int fim_check_depth(char * path, int dir_position) {
    char * pos;
    int depth = -1;
    unsigned int parent_path_size;

    if (!syscheck.dir[dir_position]) {
        return -1;
    }

    parent_path_size = strlen(syscheck.dir[dir_position]);

    if (parent_path_size > strlen(path)) {
        return -1;
    }

    pos = path + parent_path_size;
    while (pos) {
        if (pos = strchr(pos, PATH_SEP), pos) {
            depth++;
        } else {
            break;
        }
        pos++;
    }

    return depth;
}


// Get data from file
fim_entry_data * fim_get_data(const char *file, fim_element *item) {
    fim_entry_data * data = NULL;

    os_calloc(1, sizeof(fim_entry_data), data);
    init_fim_data_entry(data);

    if (item->configuration & CHECK_SIZE) {
        data->size = item->statbuf.st_size;
    }

    if (item->configuration & CHECK_PERM) {
#ifdef WIN32
        int error;
        char perm[OS_SIZE_6144 + 1];

        if (error = w_get_file_permissions(file, perm, OS_SIZE_6144), error) {
            mdebug1(FIM_EXTRACT_PERM_FAIL, file, error);
            free_entry_data(data);
            return NULL;
        } else {
            data->perm = decode_win_permissions(perm);
        }
#else
        data->perm = agent_file_perm(item->statbuf.st_mode);
#endif
    }

#ifdef WIN32
    if (item->configuration & CHECK_ATTRS) {
        os_calloc(OS_SIZE_256, sizeof(char), data->attributes);
        decode_win_attributes(data->attributes, w_get_file_attrs(file));
    }
#endif

    if (item->configuration & CHECK_MTIME) {
        data->mtime = item->statbuf.st_mtime;
    }

#ifdef WIN32
    if (item->configuration & CHECK_OWNER) {
        data->user_name = get_user(file, 0, &data->uid);
    }
#else
    if (item->configuration & CHECK_OWNER) {
        char aux[OS_SIZE_64];
        snprintf(aux, OS_SIZE_64, "%u", item->statbuf.st_uid);
        os_strdup(aux, data->uid);

        data->user_name = get_user(file, item->statbuf.st_uid, NULL);
    }

    if (item->configuration & CHECK_GROUP) {
        char aux[OS_SIZE_64];
        snprintf(aux, OS_SIZE_64, "%u", item->statbuf.st_gid);
        os_strdup(aux, data->gid);

        os_strdup((char*)get_group(item->statbuf.st_gid), data->group_name);
    }
#endif

    snprintf(data->hash_md5, sizeof(os_md5), "%s", "d41d8cd98f00b204e9800998ecf8427e");
    snprintf(data->hash_sha1, sizeof(os_sha1), "%s", "da39a3ee5e6b4b0d3255bfef95601890afd80709");
    snprintf(data->hash_sha256, sizeof(os_sha256), "%s", "e3b0c44298fc1c149afbf4c8996fb92427ae41e4649b934ca495991b7852b855");

    // The file exists and we don't have to delete it from the hash tables
    data->scanned = 1;

    // We won't calculate hash for symbolic links, empty or large files
    if ((item->statbuf.st_mode & S_IFMT) == FIM_REGULAR)
        if (item->statbuf.st_size > 0 &&
                (size_t)item->statbuf.st_size < syscheck.file_max_size &&
                ( item->configuration & CHECK_MD5SUM ||
                item->configuration & CHECK_SHA1SUM ||
                item->configuration & CHECK_SHA256SUM ) ) {
            if (OS_MD5_SHA1_SHA256_File(file,
                                        syscheck.prefilter_cmd,
                                        data->hash_md5,
                                        data->hash_sha1,
                                        data->hash_sha256,
                                        OS_BINARY,
                                        syscheck.file_max_size) < 0) {
                mdebug1(FIM_HASHES_FAIL, file);
                free_entry_data(data);
                return NULL;
        }
    }

    if (!(item->configuration & CHECK_MD5SUM)) {
        data->hash_md5[0] = '\0';
    }

    if (!(item->configuration & CHECK_SHA1SUM)) {
        data->hash_sha1[0] = '\0';
    }

    if (!(item->configuration & CHECK_SHA256SUM)) {
        data->hash_sha256[0] = '\0';
    }

    data->inode = item->statbuf.st_ino;
    data->dev = item->statbuf.st_dev;
    data->mode = item->mode;
    data->options = item->configuration;
    data->last_event = time(NULL);
    data->scanned = 1;
    // Set file entry type, registry or file
    // SQLite Development
    data->entry_type = FIM_TYPE_FILE;
    fim_get_checksum(data);

    return data;
}

void init_fim_data_entry(fim_entry_data *data) {
    data->size = 0;
    data->perm = NULL;
    data->attributes = NULL;
    data->uid = NULL;
    data->gid = NULL;
    data->user_name = NULL;
    data->group_name = NULL;
    data->mtime = 0;
    data->inode = 0;
    data->hash_md5[0] = '\0';
    data->hash_sha1[0] = '\0';
    data->hash_sha256[0] = '\0';
}

void fim_get_checksum (fim_entry_data * data) {
    char *checksum = NULL;
    int size;

    size = snprintf(0,
            0,
            "%d:%s:%s:%s:%s:%s:%s:%u:%lu:%s:%s:%s",
            data->size,
            data->perm ? data->perm : "",
            data->attributes ? data->attributes : "",
            data->uid ? data->uid : "",
            data->gid ? data->gid : "",
            data->user_name ? data->user_name : "",
            data->group_name ? data->group_name : "",
            data->mtime,
            data->inode,
            data->hash_md5,
            data->hash_sha1,
            data->hash_sha256);

    os_calloc(size + 1, sizeof(char), checksum);
    snprintf(checksum,
            size + 1,
            "%d:%s:%s:%s:%s:%s:%s:%u:%lu:%s:%s:%s",
            data->size,
            data->perm ? data->perm : "",
            data->attributes ? data->attributes : "",
            data->uid ? data->uid : "",
            data->gid ? data->gid : "",
            data->user_name ? data->user_name : "",
            data->group_name ? data->group_name : "",
            data->mtime,
            data->inode,
            data->hash_md5,
            data->hash_sha1,
            data->hash_sha256);

    OS_SHA1_Str(checksum, -1, data->checksum);
    free(checksum);
}

void check_deleted_files() {
    fim_tmp_file *file = NULL;

    w_mutex_lock(&syscheck.fim_entry_mutex);

    if (fim_db_get_not_scanned(syscheck.database, &file, syscheck.database_store) != FIMDB_OK) {
        merror(FIM_DB_ERROR_RM_NOT_SCANNED);
    }

    w_mutex_unlock(&syscheck.fim_entry_mutex);

    if (file && file->elements) {
        fim_db_delete_not_scanned(syscheck.database, file, &syscheck.fim_entry_mutex, syscheck.database_store);
    }

    w_mutex_lock(&syscheck.fim_entry_mutex);
    fim_db_set_all_unscanned(syscheck.database);
    w_mutex_unlock(&syscheck.fim_entry_mutex);
}


cJSON * fim_json_event(char * file_name, fim_entry_data * old_data, fim_entry_data * new_data, int pos, unsigned int type, fim_event_mode mode, whodata_evt * w_evt) {
    cJSON * changed_attributes = NULL;

    if (old_data != NULL) {
        changed_attributes = fim_json_compare_attrs(old_data, new_data);

        // If no such changes, do not send event.

        if (cJSON_GetArraySize(changed_attributes) == 0) {
            cJSON_Delete(changed_attributes);
            return NULL;
        }
    }

    cJSON * json_event = cJSON_CreateObject();
    cJSON_AddStringToObject(json_event, "type", "event");

    cJSON * data = cJSON_CreateObject();
    cJSON_AddItemToObject(json_event, "data", data);

    cJSON_AddStringToObject(data, "path", file_name);
    cJSON_AddStringToObject(data, "mode", FIM_EVENT_MODE[mode]);
    cJSON_AddStringToObject(data, "type", FIM_EVENT_TYPE[type]);
    cJSON_AddNumberToObject(data, "timestamp", new_data->last_event);

#ifndef WIN32
    if (old_data != NULL) {
        char** paths = NULL;

        if(paths = fim_db_get_paths_from_inode(syscheck.database, old_data->inode, old_data->dev), paths){
            if(paths[0] && paths[1]){
                cJSON *hard_links = cJSON_CreateArray();
                int i;
                for(i = 0; paths[i]; i++) {
                    if(strcmp(file_name, paths[i])) {
                        cJSON_AddItemToArray(hard_links, cJSON_CreateString(paths[i]));
                    }
                    os_free(paths[i]);
                }
                cJSON_AddItemToObject(data, "hard_links", hard_links);
            } else {
                os_free(paths[0]);
            }
            os_free(paths);
        }
    }

#endif

    cJSON_AddItemToObject(data, "attributes", fim_attributes_json(new_data));

    if (old_data) {
        cJSON_AddItemToObject(data, "changed_attributes", changed_attributes);
        cJSON_AddItemToObject(data, "old_attributes", fim_attributes_json(old_data));
    }

    char * tags = NULL;
    if (new_data->entry_type == FIM_TYPE_FILE) {
        if (w_evt) {
            cJSON_AddItemToObject(data, "audit", fim_audit_json(w_evt));
        }

        tags = syscheck.tag[pos];

        if (syscheck.opts[pos] & CHECK_SEECHANGES && type != 1) {
            char * diff = seechanges_addfile(file_name);

            if (diff != NULL) {
                cJSON_AddStringToObject(data, "content_changes", diff);
                os_free(diff);
            }
        }
    }
#ifdef WIN32
    else {
        tags = syscheck.registry[pos].tag;
    }
#endif

    if (tags != NULL) {
        cJSON_AddStringToObject(data, "tags", tags);
    }

    return json_event;
}

// Create file attribute set JSON from a FIM entry structure

cJSON * fim_attributes_json(const fim_entry_data * data) {
    cJSON * attributes = cJSON_CreateObject();

    // TODO: Read structure.
    // SQLite Development
    cJSON_AddStringToObject(attributes, "type", FIM_ENTRY_TYPE[data->entry_type]);

    if (data->options & CHECK_SIZE) {
        cJSON_AddNumberToObject(attributes, "size", data->size);
    }

    if (data->options & CHECK_PERM) {
        cJSON_AddStringToObject(attributes, "perm", data->perm);
    }

    if (data->options & CHECK_OWNER) {
        cJSON_AddStringToObject(attributes, "uid", data->uid);
    }

    if (data->options & CHECK_GROUP) {
        cJSON_AddStringToObject(attributes, "gid", data->gid);
    }

    if (data->user_name) {
        cJSON_AddStringToObject(attributes, "user_name", data->user_name);
    }

    if (data->group_name) {
        cJSON_AddStringToObject(attributes, "group_name", data->group_name);
    }

    if (data->options & CHECK_INODE) {
        cJSON_AddNumberToObject(attributes, "inode", data->inode);
    }

    if (data->options & CHECK_MTIME) {
        cJSON_AddNumberToObject(attributes, "mtime", data->mtime);
    }

    if (data->options & CHECK_MD5SUM) {
        cJSON_AddStringToObject(attributes, "hash_md5", data->hash_md5);
    }

    if (data->options & CHECK_SHA1SUM) {
        cJSON_AddStringToObject(attributes, "hash_sha1", data->hash_sha1);
    }

    if (data->options & CHECK_SHA256SUM) {
        cJSON_AddStringToObject(attributes, "hash_sha256", data->hash_sha256);
    }

#ifdef WIN32
    if (data->options & CHECK_ATTRS) {
        cJSON_AddStringToObject(attributes, "attributes", data->attributes);
    }
#endif

    if (*data->checksum) {
        cJSON_AddStringToObject(attributes, "checksum", data->checksum);
    }

    return attributes;
}

// Create file entry JSON from a FIM entry structure

cJSON * fim_entry_json(const char * path, fim_entry_data * data) {
    assert(data != NULL);
    assert(path != NULL);

    cJSON * root = cJSON_CreateObject();

    cJSON_AddStringToObject(root, "path", path);
    cJSON_AddNumberToObject(root, "timestamp", data->last_event);

    cJSON * attributes = fim_attributes_json(data);
    cJSON_AddItemToObject(root, "attributes", attributes);

    return root;
}

// Create file attribute comparison JSON object

cJSON * fim_json_compare_attrs(const fim_entry_data * old_data, const fim_entry_data * new_data) {
    cJSON * changed_attributes = cJSON_CreateArray();

    if ( (old_data->options & CHECK_SIZE) && (old_data->size != new_data->size) ) {
        cJSON_AddItemToArray(changed_attributes, cJSON_CreateString("size"));
    }

    if ( (old_data->options & CHECK_PERM) && strcmp(old_data->perm, new_data->perm) != 0 ) {
        cJSON_AddItemToArray(changed_attributes, cJSON_CreateString("permission"));
    }

#ifdef WIN32
    if ( (old_data->options & CHECK_ATTRS) && strcmp(old_data->attributes, new_data->attributes) != 0 ) {
        cJSON_AddItemToArray(changed_attributes, cJSON_CreateString("attributes"));
    }
#endif

    if (old_data->options & CHECK_OWNER) {
        if (old_data->uid && new_data->uid && strcmp(old_data->uid, new_data->uid) != 0) {
            cJSON_AddItemToArray(changed_attributes, cJSON_CreateString("uid"));
        }

        if (old_data->user_name && new_data->user_name && strcmp(old_data->user_name, new_data->user_name) != 0) {
            cJSON_AddItemToArray(changed_attributes, cJSON_CreateString("user_name"));
        }
    }

    if (old_data->options & CHECK_GROUP) {
        if (old_data->gid && new_data->gid && strcmp(old_data->gid, new_data->gid) != 0) {
            cJSON_AddItemToArray(changed_attributes, cJSON_CreateString("gid"));
        }

        if (old_data->group_name && new_data->group_name && strcmp(old_data->group_name, new_data->group_name) != 0) {
            cJSON_AddItemToArray(changed_attributes, cJSON_CreateString("group_name"));
        }
    }

    if ( (old_data->options & CHECK_MTIME) && (old_data->mtime != new_data->mtime) ) {
        cJSON_AddItemToArray(changed_attributes, cJSON_CreateString("mtime"));
    }

#ifndef WIN32
    if ( (old_data->options & CHECK_INODE) && (old_data->inode != new_data->inode) ) {
        cJSON_AddItemToArray(changed_attributes, cJSON_CreateString("inode"));
    }
#endif

    if ( (old_data->options & CHECK_MD5SUM) && (strcmp(old_data->hash_md5, new_data->hash_md5) != 0) ) {
        cJSON_AddItemToArray(changed_attributes, cJSON_CreateString("md5"));
    }

    if ( (old_data->options & CHECK_SHA1SUM) && (strcmp(old_data->hash_sha1, new_data->hash_sha1) != 0) ) {
        cJSON_AddItemToArray(changed_attributes, cJSON_CreateString("sha1"));
    }

    if ( (old_data->options & CHECK_SHA256SUM) && (strcmp(old_data->hash_sha256, new_data->hash_sha256) != 0) ) {
        cJSON_AddItemToArray(changed_attributes, cJSON_CreateString("sha256"));
    }

    return changed_attributes;
}

// Create file audit data JSON object

cJSON * fim_audit_json(const whodata_evt * w_evt) {
    cJSON * fim_audit = cJSON_CreateObject();

    cJSON_AddStringToObject(fim_audit, "path", w_evt->path);
    cJSON_AddStringToObject(fim_audit, "user_id", w_evt->user_id);
    cJSON_AddStringToObject(fim_audit, "user_name", w_evt->user_name);
    cJSON_AddStringToObject(fim_audit, "process_name", w_evt->process_name);
    cJSON_AddNumberToObject(fim_audit, "process_id", w_evt->process_id);
#ifndef WIN32
    cJSON_AddStringToObject(fim_audit, "group_id", w_evt->group_id);
    cJSON_AddStringToObject(fim_audit, "group_name", w_evt->group_name);
    cJSON_AddStringToObject(fim_audit, "audit_uid", w_evt->audit_uid);
    cJSON_AddStringToObject(fim_audit, "audit_name", w_evt->audit_name);
    cJSON_AddStringToObject(fim_audit, "effective_uid", w_evt->effective_uid);
    cJSON_AddStringToObject(fim_audit, "effective_name", w_evt->effective_name);
    cJSON_AddNumberToObject(fim_audit, "ppid", w_evt->ppid);
#endif

    return fim_audit;
}


// Create scan info JSON event

cJSON * fim_scan_info_json(fim_scan_event event, long timestamp) {
    cJSON * root = cJSON_CreateObject();
    cJSON * data = cJSON_CreateObject();

    cJSON_AddStringToObject(root, "type", event == FIM_SCAN_START ? "scan_start" : "scan_end");
    cJSON_AddItemToObject(root, "data", data);
    cJSON_AddNumberToObject(data, "timestamp", timestamp);

    return root;
}

int fim_check_ignore (const char *file_name) {
    // Check if the file should be ignored
    if (syscheck.ignore) {
        int i = 0;
        while (syscheck.ignore[i] != NULL) {
            if (strncasecmp(syscheck.ignore[i], file_name, strlen(syscheck.ignore[i])) == 0) {
                mdebug2(FIM_IGNORE_ENTRY, "file", file_name, syscheck.ignore[i]);
                return 1;
            }
            i++;
        }
    }

    // Check in the regex entry
    if (syscheck.ignore_regex) {
        int i = 0;
        while (syscheck.ignore_regex[i] != NULL) {
            if (OSMatch_Execute(file_name, strlen(file_name), syscheck.ignore_regex[i])) {
                mdebug2(FIM_IGNORE_SREGEX, "file", file_name, syscheck.ignore_regex[i]->raw);
                return 1;
            }
            i++;
        }
    }

    return 0;
}


int fim_check_restrict (const char *file_name, OSMatch *restriction) {
    if (file_name == NULL) {
        merror(NULL_ERROR);
        return 1;
    }

    // Restrict file types
    if (restriction) {
        if (!OSMatch_Execute(file_name, strlen(file_name), restriction)) {
            mdebug2(FIM_FILE_IGNORE_RESTRICT, file_name, restriction->raw);
            return 1;
        }
    }

    return 0;
}


void free_entry_data(fim_entry_data * data) {
    if (!data) {
        return;
    }
    if (data->perm) {
        os_free(data->perm);
    }
    if (data->attributes) {
        os_free(data->attributes);
    }
    if (data->uid) {
        os_free(data->uid);
    }
    if (data->gid) {
        os_free(data->gid);
    }
    if (data->user_name) {
        os_free(data->user_name);
    }
    if (data->group_name) {
        os_free(data->group_name);
    }

    os_free(data);
}


void free_entry(fim_entry * entry) {
    if (entry) {
        os_free(entry->path);
        free_entry_data(entry->data);
        free(entry);
    }
}


void free_inode_data(fim_inode_data **data) {
    int i;

    if (*data == NULL) {
        return;
    }

    for (i = 0; i < (*data)->items; i++) {
        os_free((*data)->paths[i]);
    }
    os_free((*data)->paths);
    os_free(*data);
}

// LCOV_EXCL_START
void fim_print_info(struct timespec start, struct timespec end, clock_t cputime_start) {
    mdebug1(FIM_RUNNING_SCAN,
            time_diff(&start, &end),
            (double)(clock() - cputime_start) / CLOCKS_PER_SEC);

#ifdef WIN32
    mdebug1(FIM_ENTRIES_INFO, fim_db_get_count_entry_path(syscheck.database));
#else
    unsigned inode_items = 0;
    unsigned inode_paths = 0;

    inode_items = fim_db_get_count_entry_data(syscheck.database);
    inode_paths = fim_db_get_count_entry_path(syscheck.database);

    mdebug1(FIM_INODES_INFO, inode_items, inode_paths);
#endif

    return;
}

// Sleep during rt_delay milliseconds

void fim_rt_delay() {
    if (syscheck.rt_delay){
#ifdef WIN32
        Sleep(syscheck.rt_delay);
#else
        struct timeval timeout = {0, syscheck.rt_delay * 1000};
        select(0, NULL, NULL, NULL, &timeout);
#endif
    }
}

// LCOV_EXCL_STOP<|MERGE_RESOLUTION|>--- conflicted
+++ resolved
@@ -55,10 +55,7 @@
     struct timespec start;
     struct timespec end;
     clock_t cputime_start;
-<<<<<<< HEAD
     unsigned int nodes_count;
-=======
->>>>>>> ca00819e
 
     cputime_start = clock();
     gettime(&start);
