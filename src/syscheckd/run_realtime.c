/* Copyright (C) 2015-2019, Wazuh Inc.
 * Copyright (C) 2009 Trend Micro Inc.
 * All right reserved.
 *
 * This program is a free software; you can redistribute it
 * and/or modify it under the terms of the GNU General Public
 * License (version 2) as published by the FSF - Free Software
 * Foundation
 */

#include <stdio.h>
#include <string.h>
#include <stdlib.h>
#include <sys/types.h>
#include <unistd.h>
#include <limits.h>
#include <errno.h>
#include "string_op.h"
#include "shared.h"
#include "syscheck.h"

volatile int audit_thread_active;
volatile int whodata_alerts;
volatile int audit_db_consistency_flag;

#ifdef INOTIFY_ENABLED
#include <sys/inotify.h>
#endif

#include "fs_op.h"
#include "hash_op.h"
#include "debug_op.h"
#include "syscheck.h"
#include "syscheck_op.h"

pthread_mutex_t adddir_mutex = PTHREAD_MUTEX_INITIALIZER;

/* Checksum of the realtime file being monitored */
int realtime_checksumfile(const char *file_name, whodata_evt *evt)
{
    char *buf;
    char *path;
    syscheck_node *s_node;
    int pos;
    char file_link[PATH_MAX + 1] = {'\0'};

    // To obtain path without symbolic links

#ifndef WIN32
    os_calloc(PATH_MAX + 1, sizeof(char), path);

    if (realpath(file_name, path) == NULL) {
        snprintf(path, PATH_MAX, "%s", file_name);
    }
#else
    os_strdup(file_name, path);
#endif

    /* New file */
#ifdef WIN_WHODATA
    if (evt) {
        pos = evt->dir_position;
    } else {
#endif
        pos = find_dir_pos(path, 1, 0, 0);
#ifdef WIN_WHODATA
    }
#endif

    if (pos >= 0 && syscheck.converted_links[pos]) {
        replace_linked_path(file_name, pos, file_link);
    }

    if (s_node = (syscheck_node *) OSHash_Get_ex(syscheck.fp, path), s_node) {
        char c_sum[OS_MAXSTR + 1];
        size_t c_sum_size;

        buf = s_node->checksum;
        c_sum[0] = '\0';
        c_sum[OS_MAXSTR] = '\0';

        // If it returns < 0, we've already alerted the deleted file
        if (c_read_file(path, *file_link ? file_link : NULL, buf, c_sum, evt) < 0) {
            os_free(path);
            return (0);
        }

        c_sum_size = strlen(buf + SK_DB_NATTR);
        if (strncmp(c_sum, buf + SK_DB_NATTR, c_sum_size)) {
            char alert_msg[OS_MAXSTR + 1];
            char wd_sum[OS_SIZE_6144 + 1];

            // Extract the whodata sum here to not include it in the hash table
            if (extract_whodata_sum(evt, wd_sum, OS_SIZE_6144)) {
                merror(FIM_ERROR_WHODATA_SUM_MAX, path);
            }

            // Update database
            snprintf(alert_msg, sizeof(alert_msg), "%.*s%.*s", SK_DB_NATTR, buf, (int)strcspn(c_sum, " "), c_sum);
            s_node->checksum = strdup(alert_msg);

            alert_msg[OS_MAXSTR] = '\0';
            char *fullalert = NULL;

            if (buf[SK_DB_REPORT_CHANG] == '+') {
                fullalert = seechanges_addfile(path);
                if (fullalert) {
                    snprintf(alert_msg, OS_MAXSTR, "%s!%s:%s:%s: %s\n%s", c_sum, wd_sum, syscheck.tag[pos] ? syscheck.tag[pos] : "", *file_link ? file_link : "", file_name, fullalert);
                    free(fullalert);
                    fullalert = NULL;
                } else {
                    snprintf(alert_msg, OS_MAXSTR, "%s!%s:%s:%s: %s", c_sum, wd_sum, syscheck.tag[pos] ? syscheck.tag[pos] : "", *file_link ? file_link : "", file_name);
                }
            } else {
                snprintf(alert_msg, OS_MAXSTR, "%s!%s:%s:%s: %s", c_sum, wd_sum, syscheck.tag[pos] ? syscheck.tag[pos] : "", *file_link ? file_link : "", file_name);
            }

            send_syscheck_msg(alert_msg);
            struct timeval timeout = {0, syscheck.rt_delay * 1000};
            select(0, NULL, NULL, NULL, &timeout);

            os_free(buf);
            os_free(path);

            return (1);
        } else {
<<<<<<< HEAD
            mdebug2(FIM_REALTIME_DISCARD_EVENT, real_path);
=======
            mdebug2("Inotify event with same checksum for file: '%s'. Ignoring it.", path);
>>>>>>> 3d19501f
        }

        os_free(path);

        return (0);
    } else {
        if (pos >= 0) {
            if(IsFile(path) == 0){
                mdebug1(FIM_REALTIME_NEWPATH, path, syscheck.dir[pos]);
            }
            char *cparent = get_converted_link_path(pos);
            int diff = fim_find_child_depth(cparent ? cparent : syscheck.dir[pos], path);
            int depth = syscheck.recursion_level[pos] - diff + 1;

            free(cparent);
            if(check_path_type(path) == 2){
                depth = depth - 1;
            }
#ifndef WIN32
            struct stat statbuf;

            if (lstat(path, &statbuf) < 0) {
                mdebug2(FIM_STAT_FAILED, path);
            } else {
                if (S_ISLNK(statbuf.st_mode) && (syscheck.opts[pos] & CHECK_FOLLOW)) {
                    read_dir(path, NULL, pos, evt, depth, 1, '-');
                    os_free(path);
                    return 0;
                } else if (S_ISLNK(statbuf.st_mode) && !(syscheck.opts[pos] & CHECK_FOLLOW)) {
                    os_free(path);
                    return 0;
                }
            }
#endif
            read_dir(path, *file_link ? file_link : NULL, pos, evt, depth, 0, '-');
        }

    }

    os_free(path);
    return (0);
}

/* Find container directory */
int find_dir_pos(const char *filename, int full_compare, int check_find, int deep_search) {
    char buf[PATH_MAX + 1];
    int i;
    char *c;
    int retval = -1;
    int path_length = PATH_MAX;
    char path_end = 0;

    if (full_compare) {
        snprintf(buf, PATH_MAX, "%s%c", filename, PATH_SEP);
    } else {
        snprintf(buf, PATH_MAX, "%s", filename);
    }

    while (c = strrchr(buf, PATH_SEP), c && c != buf && !path_end) {
        *c = '\0';

        // Convert C: to C:\ .
        if (c > buf && *(c - 1) == ':') {
            path_end = 1;
            *c = '\\';
            *(c + 1) = '\0';
        }

        for (i = 0; syscheck.dir[i]; i++) {
            char *cdir = get_converted_link_path(i);
            char *dir = cdir ? cdir : syscheck.dir[i];
            if (check_find && !(syscheck.opts[i] & check_find)) {
                free(cdir);
                continue;
            }
            if (!strcmp(dir, buf)) {
                // If deep_search is activated we will continue searching for parent directories
                if (deep_search) {
                    int buf_len = strlen(buf);
                    if (buf_len < path_length) {
                        path_length = buf_len;
                        retval = i;
                    }
                } else {
                    retval = i;
                }
                free(cdir);
                break;
            }
            free(cdir);
        }

        if (!deep_search && syscheck.dir[i]) {
            // The directory has been found
            break;
        }
    }

    return retval;
}

#ifdef INOTIFY_ENABLED
#include <sys/inotify.h>

#define REALTIME_MONITOR_FLAGS  IN_MODIFY|IN_ATTRIB|IN_MOVED_FROM|IN_MOVED_TO|IN_CREATE|IN_DELETE|IN_DELETE_SELF
#define REALTIME_EVENT_SIZE     (sizeof (struct inotify_event))
#define REALTIME_EVENT_BUFFER   (2048 * (REALTIME_EVENT_SIZE + 16))

/* Start real time monitoring using inotify */
int realtime_start()
{
    minfo(FIM_REALTIME_STARTING);

    syscheck.realtime = (rtfim *) calloc(1, sizeof(rtfim));
    if (syscheck.realtime == NULL) {
        merror_exit(MEM_ERROR, errno, strerror(errno));
    }
    syscheck.realtime->dirtb = OSHash_Create();
    if (syscheck.realtime->dirtb == NULL) merror_exit(MEM_ERROR, errno, strerror(errno));

    syscheck.realtime->fd = -1;

#ifdef INOTIFY_ENABLED
    syscheck.realtime->fd = inotify_init();
    if (syscheck.realtime->fd < 0) {
        merror(FIM_ERROR_INOTIFY_INITIALIZE);
        return (-1);
    }
#endif

    return (1);
}

/* Add a directory to real time checking */
int realtime_adddir(const char *dir, __attribute__((unused)) int whodata)
{
    if (whodata && audit_thread_active) {

        // Save dir into saved rules list
        w_mutex_lock(&audit_mutex);

        if(!W_Vector_insert_unique(audit_added_dirs, dir)){
            mdebug1(FIM_WHODATA_NEWDIRECTORY, dir);
        }

        w_mutex_unlock(&audit_mutex);

    } else {

        if (!syscheck.realtime) {
            realtime_start();
        }

        /* Check if it is ready to use */
        if (syscheck.realtime->fd < 0) {
            return (-1);
        } else {
            int wd = 0;

            if(syscheck.skip_nfs) {
                short is_nfs = IsNFS(dir);
                if( is_nfs == 1 ) {
                    merror(FIM_ERROR_NFS_INOTIFY, dir);
                	return(-1);
                }
                else {
                    mdebug2(FIM_SKIP_NFS, syscheck.skip_nfs, dir, is_nfs);
                }
            }

            wd = inotify_add_watch(syscheck.realtime->fd,
                                   dir,
                                   REALTIME_MONITOR_FLAGS);
            if (wd < 0) {
                merror(FIM_ERROR_INOTIFY_ADD_WATCH, dir, wd, errno);
            } else {
                char wdchar[32 + 1];
                wdchar[32] = '\0';
                snprintf(wdchar, 32, "%d", wd);

                /* Entry not present */
                if (!OSHash_Get_ex(syscheck.realtime->dirtb, wdchar)) {
                    char *ndir;

                    ndir = strdup(dir);
                    if (ndir == NULL) {
                        merror_exit("Out of memory. Exiting.");
                    }

                    if (!OSHash_Add_ex(syscheck.realtime->dirtb, wdchar, ndir)) merror_exit("Out of memory. Exiting.");
                    mdebug1(FIM_REALTIME_NEWDIRECTORY, ndir);
                }
            }
        }
    }

    return (1);
}

/* Process events in the real time queue */
int realtime_process()
{
    ssize_t len;
    size_t i = 0;
    char buf[REALTIME_EVENT_BUFFER + 1];
    struct inotify_event *event;

    buf[REALTIME_EVENT_BUFFER] = '\0';

    len = read(syscheck.realtime->fd, buf, REALTIME_EVENT_BUFFER);
    if (len < 0) {
        merror(FIM_ERROR_REALTIME_READ_BUFFER);
    } else if (len > 0) {
        while (i < (size_t) len) {
            event = (struct inotify_event *) (void *) &buf[i];

            if (event->len) {
                char wdchar[32 + 1];
                char final_name[MAX_LINE + 1];

                wdchar[32] = '\0';
                final_name[MAX_LINE] = '\0';

                snprintf(wdchar, 32, "%d", event->wd);

                snprintf(final_name, MAX_LINE, "%s/%s",
                         (char *)OSHash_Get(syscheck.realtime->dirtb, wdchar),
                         event->name);

                /* Need a sleep here to avoid triggering on vim
                * (and finding the file removed)
                */

                struct timeval timeout = {0, syscheck.rt_delay * 1000};
                select(0, NULL, NULL, NULL, &timeout);

                realtime_checksumfile(final_name, NULL);
            }

            i += REALTIME_EVENT_SIZE + event->len;
        }
    }

    return (0);
}

int run_whodata_scan(void) {
    return 0;
}


#elif defined(WIN32)
typedef struct _win32rtfim {
    HANDLE h;
    OVERLAPPED overlap;

    char *dir;
    TCHAR buffer[65536];
} win32rtfim;

int realtime_win32read(win32rtfim *rtlocald);

void CALLBACK RTCallBack(DWORD dwerror, DWORD dwBytes, LPOVERLAPPED overlap)
{
    int lcount;
    size_t offset = 0;
    char wdchar[260 + 1];
    char final_path[MAX_LINE + 1];
    win32rtfim *rtlocald;
    PFILE_NOTIFY_INFORMATION pinfo;
    TCHAR finalfile[MAX_PATH];

    if (dwBytes == 0) {
        mwarn(FIM_WARN_REALTIME_OVERFLOW);
    }

    if (dwerror != ERROR_SUCCESS) {
        LPSTR messageBuffer = NULL;
        LPSTR end;

        FormatMessage(FORMAT_MESSAGE_ALLOCATE_BUFFER | FORMAT_MESSAGE_FROM_SYSTEM | FORMAT_MESSAGE_IGNORE_INSERTS, NULL, dwerror, 0, (LPTSTR) &messageBuffer, 0, NULL);

        if (end = strchr(messageBuffer, '\r'), end) {
            *end = '\0';
        }

        merror(FIM_ERROR_REALTIME_WINDOWS_CALLBACK, messageBuffer, dwerror);
        LocalFree(messageBuffer);

        return;
    }

    /* Get hash to parse the data */
    wdchar[260] = '\0';
    snprintf(wdchar, 260, "%s", (char*)overlap->Pointer);
    rtlocald = OSHash_Get(syscheck.realtime->dirtb, wdchar);
    if (rtlocald == NULL) {
        merror(FIM_ERROR_REALTIME_WINDOWS_CALLBACK_EMPTY);
        return;
    }

    if (dwBytes) {
        do {
            pinfo = (PFILE_NOTIFY_INFORMATION) &rtlocald->buffer[offset];
            offset += pinfo->NextEntryOffset;

            lcount = WideCharToMultiByte(CP_ACP, 0, pinfo->FileName,
                                         pinfo->FileNameLength / sizeof(WCHAR),
                                         finalfile, MAX_PATH - 1, NULL, NULL);
            finalfile[lcount] = TEXT('\0');

            final_path[MAX_LINE] = '\0';
            snprintf(final_path, MAX_LINE, "%s\\%s", rtlocald->dir, finalfile);

            /* Check the change */
            str_lowercase(final_path);
            realtime_checksumfile(final_path, NULL);
        } while (pinfo->NextEntryOffset != 0);
    }

    realtime_win32read(rtlocald);
    return;
}

void free_win32rtfim_data(win32rtfim *data) {
    if (!data) return;
    if (data->h != NULL && data->h != INVALID_HANDLE_VALUE) CloseHandle(data->h);
    if (data->overlap.Pointer) free(data->overlap.Pointer);
    if (data->dir) free(data->dir);
    free(data);
}

int realtime_start()
{
    minfo(FIM_REALTIME_STARTING);
    os_calloc(1, sizeof(rtfim), syscheck.realtime);

    syscheck.realtime->dirtb = OSHash_Create();
    if (syscheck.realtime->dirtb == NULL) merror_exit(MEM_ERROR, errno, strerror(errno));

    OSHash_SetFreeDataPointer(syscheck.realtime->dirtb, (void (*)(void *))free_win32rtfim_data);

    syscheck.realtime->fd = -1;
    syscheck.realtime->evt = CreateEvent(NULL, TRUE, FALSE, NULL);

    return (0);
}

int realtime_win32read(win32rtfim *rtlocald)
{
    int rc;

    rc = ReadDirectoryChangesW(rtlocald->h,
                               rtlocald->buffer,
                               sizeof(rtlocald->buffer) / sizeof(TCHAR),
                               TRUE,
                               FILE_NOTIFY_CHANGE_FILE_NAME | FILE_NOTIFY_CHANGE_DIR_NAME | FILE_NOTIFY_CHANGE_SIZE |
                               FILE_NOTIFY_CHANGE_LAST_WRITE | FILE_NOTIFY_CHANGE_ATTRIBUTES | FILE_NOTIFY_CHANGE_SECURITY,
                               0,
                               &rtlocald->overlap,
                               RTCallBack);
    if (rc == 0) {
        merror(FIM_ERROR_REALTIME_DIRECTORYCHANGES, rtlocald->dir);
        sleep(2);
    }

    return (0);
}

// In Windows the whodata parameter contains the directory position + 1 to be able to reference it
int realtime_adddir(const char *dir, int whodata)
{
    char wdchar[260 + 1];
    win32rtfim *rtlocald;

    if (whodata) {
#ifdef WIN_WHODATA
        int type;

        if (!syscheck.wdata.fd && whodata_audit_start()) {
            merror_exit("At realtime_adddir(): OSHash_Create() failed");
        }

        // This parameter is used to indicate if the file is going to be monitored in Whodata mode,
        // regardless of it was checked in the initial configuration (CHECK_WHODATA in opts)
        syscheck.wdata.dirs_status[whodata - 1].status |= WD_CHECK_WHODATA;
        syscheck.wdata.dirs_status[whodata - 1].status &= ~WD_CHECK_REALTIME;

        // Check if the file or directory exists
        if (type = check_path_type(dir), type == 2) {
            syscheck.wdata.dirs_status[whodata - 1].object_type = WD_STATUS_DIR_TYPE;
            syscheck.wdata.dirs_status[whodata - 1].status |= WD_STATUS_EXISTS;
        } else if (type == 1) {
            syscheck.wdata.dirs_status[whodata - 1].object_type = WD_STATUS_FILE_TYPE;
            syscheck.wdata.dirs_status[whodata - 1].status |= WD_STATUS_EXISTS;
        } else {
            mwarn(FIM_WARN_REALTIME_OPENFAIL, dir);
            syscheck.wdata.dirs_status[whodata - 1].object_type = WD_STATUS_UNK_TYPE;
            syscheck.wdata.dirs_status[whodata - 1].status &= ~WD_STATUS_EXISTS;
            return 0;
        }

        GetSystemTime(&syscheck.wdata.dirs_status[whodata - 1].last_check);
        if (set_winsacl(dir, whodata - 1)) {
            merror(FIM_ERROR_WHODATA_ADD_DIRECTORY, dir);
            return 0;
        }
        return 1;
#endif
    }

    if (!syscheck.realtime) {
        realtime_start();
    }

    w_mutex_lock(&adddir_mutex);

    /* Maximum limit for realtime on Windows */
    if (syscheck.realtime->fd > syscheck.max_fd_win_rt) {
        merror(FIM_ERROR_REALTIME_MAXNUM_WATCHES, dir);
        w_mutex_unlock(&adddir_mutex);
        return (0);
    }

    /* Set key for hash */
    wdchar[260] = '\0';
    snprintf(wdchar, 260, "%s", dir);
    if(OSHash_Get_ex(syscheck.realtime->dirtb, wdchar)) {
        mdebug2(FIM_REALTIME_HASH_DUP, wdchar);
        w_mutex_unlock(&adddir_mutex);
    }
    else {
        os_calloc(1, sizeof(win32rtfim), rtlocald);

        rtlocald->h = CreateFile(dir,
                                FILE_LIST_DIRECTORY,
                                FILE_SHARE_DELETE | FILE_SHARE_READ | FILE_SHARE_WRITE,
                                NULL,
                                OPEN_EXISTING,
                                FILE_FLAG_BACKUP_SEMANTICS | FILE_FLAG_OVERLAPPED,
                                NULL);


        if (rtlocald->h == INVALID_HANDLE_VALUE || rtlocald->h == NULL) {
            free(rtlocald);
            rtlocald = NULL;
            merror(FIM_ERROR_REALTIME_ADD, dir);
            w_mutex_unlock(&adddir_mutex);
            return (0);
        }
        syscheck.realtime->fd++;
        w_mutex_unlock(&adddir_mutex);

        /* Add final elements to the hash */
        os_strdup(dir, rtlocald->dir);
        os_strdup(dir, rtlocald->overlap.Pointer);
        if (!OSHash_Add_ex(syscheck.realtime->dirtb, wdchar, rtlocald)) merror_exit("Out of memory. Exiting.");

        /* Add directory to be monitored */
        realtime_win32read(rtlocald);
    }

    return (1);
}

#else /* !WIN32 */

int run_whodata_scan() {
    return 0;
}

int realtime_start()
{
    merror(FIM_ERROR_REALTIME_INITIALIZE);

    return (0);
}

int realtime_adddir(__attribute__((unused)) const char *dir, __attribute__((unused))int whodata)
{
    return (0);
}

int realtime_process()
{
    return (0);
}

#endif /* WIN32 */<|MERGE_RESOLUTION|>--- conflicted
+++ resolved
@@ -124,11 +124,7 @@
 
             return (1);
         } else {
-<<<<<<< HEAD
-            mdebug2(FIM_REALTIME_DISCARD_EVENT, real_path);
-=======
-            mdebug2("Inotify event with same checksum for file: '%s'. Ignoring it.", path);
->>>>>>> 3d19501f
+            mdebug2(FIM_REALTIME_DISCARD_EVENT, path);
         }
 
         os_free(path);
