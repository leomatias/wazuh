# Change Log
All notable changes to this project will be documented in this file.

## [v3.8.0]

### Added

- New dedicated thread for AR command running on Windows agent. ([#1725](https://github.com/wazuh/wazuh/pull/1725))
  -  This will prevent the agent from delaying due to an AR execution.
- Get process inventory for Windows natively. ([#1760](https://github.com/wazuh/wazuh/pull/1760))
- Add options to detect changes attributes and file permissions for Windows. ([#1918](https://github.com/wazuh/wazuh/pull/1918))
- Add a manifest to run `agent-auth.exe` with elevated privileges. ([#1998](https://github.com/wazuh/wazuh/pull/1998))
- Compress `last-entry` files to check differences by FIM. ([#2034](https://github.com/wazuh/wazuh/pull/2034))
- New internal option to clean the residual files of the multigroups. ([#1985](https://github.com/wazuh/wazuh/pull/1985))

### Changed

- Improved IP address validation in the option `<white_list>` (by @pillarsdotnet). ([#1497](https://github.com/wazuh/wazuh/pull/1497))
- Improved rule option `<info>` validation (by @pillarsdotnet). ([#1541](https://github.com/wazuh/wazuh/pull/1541))
- Deprecated the Syscheck option `<remove_old_diff>` by making it mandatory. ([#1915](https://github.com/wazuh/wazuh/pull/1915))
- Improved the build system to automatically detect a big-endian platform. ([#2031](https://github.com/wazuh/wazuh/pull/2031))
  - Building option `USE_BIG_ENDIAN` is not already needed on Solaris (SPARC) or HP-UX.
- Expanded the regex pattern maximum size from 2048 to 20480 bytes. ([#2036](https://github.com/wazuh/wazuh/pull/2036))
- Fix invalid error "Unable to verity server certificate" in _ossec-authd_ (server). ([#2045](https://github.com/wazuh/wazuh/pull/2045))
<<<<<<< HEAD
- Authd is enabled by default. ([#2129](https://github.com/wazuh/wazuh/pull/2129))
=======
- Now Wazuh manager can be started with an empty configuration in ossec.conf. ([#2086](https://github.com/wazuh/wazuh/pull/2086))
>>>>>>> 749a9e37

### Fixed

- Fixed error description in the osquery configuration parser (by @pillarsdotnet). ([#1499](https://github.com/wazuh/wazuh/pull/1499))
- The FTS comment option `<ftscomment>` was not being read (by @pillarsdotnet). ([#1536](https://github.com/wazuh/wazuh/pull/1536))
- Fixed the reading of the OS name and version in HP-UX systems. ([#1990](https://github.com/wazuh/wazuh/pull/1990))
- Prevent the agent from producing an error on platforms that don't support network timeout. ([#2001](https://github.com/wazuh/wazuh/pull/2001))
- Logcollector could not set the maximum file limit on HP-UX platform. ([2030](https://github.com/wazuh/wazuh/pull/2030))
- Allow strings up to 64KB long for log difference analysis. ([#2032](https://github.com/wazuh/wazuh/pull/2032))
- Now agents keep their registration date when upgrading the manager. ([#2033](https://github.com/wazuh/wazuh/pull/2033))
- Create an empty `client.keys` file on a fresh installation of a Windows agent. ([2040](https://github.com/wazuh/wazuh/pull/2040))
- Fix error on Analysisd when `check_value` doesn't exist. ([2080](https://github.com/wazuh/wazuh/pull/2080))
- Remove file `queue/db/.template.db` on upgrade / restart. ([2073](https://github.com/wazuh/wazuh/pull/2073))
- Allow CDB list keys and values to have double quotes surrounding. ([#2046](https://github.com/wazuh/wazuh/pull/2046))
- Fixed the warning messages when compiling the agent on AIX. ([2099](https://github.com/wazuh/wazuh/pull/2099))
- Fix missing library when building Wazuh with MySQL support. ([#2108](https://github.com/wazuh/wazuh/pull/2108/))
- Improved consistency of multigroups. ([#1985](https://github.com/wazuh/wazuh/pull/1985))


## [v3.7.2]

### Changed

- Logcollector will fully read a log file if it reappears after being deleted. ([#2041](https://github.com/wazuh/wazuh/pull/2041))

### Fixed

- Fix some bugs in Logcollector: ([#2041](https://github.com/wazuh/wazuh/pull/2041))
  - Logcollector ceases monitoring any log file containing a binary zero-byte.
  - If a local file defined with wildcards disappears, Logcollector incorrectly shows a negative number of remaining open attempts.
  - Fixed end-of-file detection for text-based file formats.
- Fixed a bug in Analysisd that made it crash when decoding a malformed FIM message. ([#2089](https://github.com/wazuh/wazuh/pull/2089))


## [v3.7.1] 2018-12-05

### Added

- New internal option `remoted.guess_agent_group` allowing agent group guessing by Remoted to be optional. ([#1890](https://github.com/wazuh/wazuh/pull/1890))
- Added option to configure another audit keys to monitor. ([#1882](https://github.com/wazuh/wazuh/pull/1882))
- Added option to create the SSL certificate and key with the install.sh script. ([#1856](https://github.com/wazuh/wazuh/pull/1856))
- Add IPv6 support to `host-deny.sh` script. (by @iasdeoupxe). ([#1583](https://github.com/wazuh/wazuh/pull/1583))
- Added tracing information (PID, function, file and line number) to logs when debugging is enabled. ([#1866](https://github.com/wazuh/wazuh/pull/1866))

### Changed

- Change errors messages to descriptive warnings in Syscheck when a files is not reachable. ([#1730](https://github.com/wazuh/wazuh/pull/1730))
- Add default values to global options to let the manager start. ([#1894](https://github.com/wazuh/wazuh/pull/1894))
- Improve Remoted performance by reducing interaction between threads. ([#1902](https://github.com/wazuh/wazuh/pull/1902))

### Fixed

- Prevent duplicates entries for denied IP addresses by `host-deny.sh`. (by @iasdeoupxe). ([#1583](https://github.com/wazuh/wazuh/pull/1583))
- Fix issue in Logcollector when reaching the file end before getting a full line. ([#1744](https://github.com/wazuh/wazuh/pull/1744))
- Throw an error when a nonexistent CDB file is added in the ossec.conf file. ([#1783](https://github.com/wazuh/wazuh/pull/1783))
- Fix bug in Remoted that truncated control messages to 1024 bytes. ([#1847](https://github.com/wazuh/wazuh/pull/1847))
- Avoid that the attribute `ignore` of rules silence alerts. ([#1874](https://github.com/wazuh/wazuh/pull/1874))
- Fix race condition when decoding file permissions. ([#1879](https://github.com/wazuh/wazuh/pull/1879)
- Fix to overwrite FIM configuration when directories come in the same tag separated by commas. ([#1886](https://github.com/wazuh/wazuh/pull/1886))
- Fixed issue with hash table handling in FTS and label management. ([#1889](https://github.com/wazuh/wazuh/pull/1889))
- Fixed id's and description of FIM alerts. ([#1891](https://github.com/wazuh/wazuh/pull/1891))
- Fix log flooding by Logcollector when monitored files disappear. ([#1893](https://github.com/wazuh/wazuh/pull/1893))
- Fix bug configuring empty blocks in FIM. ([#1897](https://github.com/wazuh/wazuh/pull/1897))
- Let the Windows agent reset the random generator context if it's corrupt. ([#1898](https://github.com/wazuh/wazuh/pull/1898))
- Prevent Remoted from logging errors if the cluster configuration is missing or invalid. ([#1900](https://github.com/wazuh/wazuh/pull/1900))
- Fix race condition hazard in Remoted when handling control messages. ([#1902](https://github.com/wazuh/wazuh/pull/1902))
- Fix uncontrolled condition in the vulnerability-detector version checker. ([#1932](https://github.com/wazuh/wazuh/pull/1932))
- Restore support for Amazon Linux in vulnerability-detector. ([#1932](https://github.com/wazuh/wazuh/pull/1932))
- Fixed starting wodles after a delay specified in `interval` when `run_on_start` is set to `no`, on the first run of the agent. ([#1906](https://github.com/wazuh/wazuh/pull/1906))
- Prevent `agent-auth` tool from creating the file _client.keys_ outside the agent's installation folder. ([#1924](https://github.com/wazuh/wazuh/pull/1924))
- Fix symbolic links attributes reported by `syscheck` in the alerts. ([#1926](https://github.com/wazuh/wazuh/pull/1926))
- Added some improvements and fixes in Whodata. ([#1929](https://github.com/wazuh/wazuh/pull/1929))
- Fix FIM decoder to accept Windows user containing spaces. ([#1930](https://github.com/wazuh/wazuh/pull/1930))
- Add missing field `restrict` when querying the FIM configuration remotely. ([#1931](https://github.com/wazuh/wazuh/pull/1931))
- Fix values of FIM scan showed in agent_control info. ([#1940](https://github.com/wazuh/wazuh/pull/1940))
- Fix agent group updating in database module. ([#2004](https://github.com/wazuh/wazuh/pull/2004))
- Logcollector prevents vmhgfs from synchronizing the inode. ([#2022](https://github.com/wazuh/wazuh/pull/2022/files))
- File descriptor leak that may impact agents running on UNIX platforms. ([#2021](https://github.com/wazuh/wazuh/pull/2021/files))
- CIS-CAT events were being processed by a wrong decoder ([#2014](https://github.com/wazuh/wazuh/pull/2014/files))


## [v3.7.0] - 2018-11-10

### Added

- Adding feature to **remotely query agent configuration on demand.** ([#548](https://github.com/wazuh/wazuh/pull/548))
- **Boost Analysisd performance with multithreading.** ([#1039](https://github.com/wazuh/wazuh/pull/1039))
- Adding feature to **let agents belong to multiple groups.** ([#1135](https://github.com/wazuh/wazuh/pull/1135))
  - API support for multiple groups. ([#1300](https://github.com/wazuh/wazuh/pull/1300) [#1135](https://github.com/wazuh/wazuh/pull/1135))
- **Boost FIM decoding performance** by storing data into Wazuh DB using SQLite databases. ([#1333](https://github.com/wazuh/wazuh/pull/1333))
  - FIM database is cleaned after restarting agent 3 times, deleting all entries that left being monitored.
  - Added script to migrate older Syscheck databases to WazuhDB. ([#1504](https://github.com/wazuh/wazuh/pull/1504)) ([#1333](https://github.com/wazuh/wazuh/pull/1333))
- Added rule testing output when restarting manager. ([#1196](https://github.com/wazuh/wazuh/pull/1196))
- New wodle for **Azure environment log and process collection.** ([#1306](https://github.com/wazuh/wazuh/pull/1306))
- New wodle for **Docker container monitoring.** ([#1368](https://github.com/wazuh/wazuh/pull/1368))
- Disconnect manager nodes in cluster if no keep alive is received or sent during two minutes. ([#1482](https://github.com/wazuh/wazuh/pull/1482))
- API requests are forwarded to the proper manager node in cluster. ([#885](https://github.com/wazuh/wazuh/pull/885))
- Centralized configuration pushed from manager overwrite the configuration of directories that exist with the same path in ossec.conf. ([#1740](https://github.com/wazuh/wazuh/pull/1740))

### Changed

- Refactor Python framework code to standardize database requests and support queries. ([#921](https://github.com/wazuh/wazuh/pull/921))
- Replaced the `execvpe` function by `execvp` for the Wazuh modules. ([#1207](https://github.com/wazuh/wazuh/pull/1207))
- Avoid the use of reference ID in Syscollector network tables. ([#1315](https://github.com/wazuh/wazuh/pull/1315))
- Make Syscheck case insensitive on Windows agent. ([#1349](https://github.com/wazuh/wazuh/pull/1349))
- Avoid conflicts with the size of time_t variable in wazuh-db. ([#1366](https://github.com/wazuh/wazuh/pull/1366))
- Osquery integration updated: ([#1369](https://github.com/wazuh/wazuh/pull/1369))
  - Nest the result data into a "osquery" object.
  - Extract the pack name into a new field.
  - Include the query name in the alert description.
  - Minor fixes.
- Increased AWS S3 database entry limit to 5000 to prevent reprocessing repeated events. ([#1391](https://github.com/wazuh/wazuh/pull/1391))
- Increased the limit of concurrent agent requests: 1024 by default, configurable up to 4096. ([#1473](https://github.com/wazuh/wazuh/pull/1473))
- Change the default vulnerability-detector interval from 1 to 5 minutes. ([#1729](https://github.com/wazuh/wazuh/pull/1729))
- Port the UNIX version of Auth client (_agent_auth_) to the Windows agent. ([#1790](https://github.com/wazuh/wazuh/pull/1790))
  - Support of TLSv1.2 through embedded OpenSSL library.
  - Support of SSL certificates for agent and manager validation.
  - Unify Auth client option set.

### Fixed

- Fixed email_alerts configuration for multiple recipients. ([#1193](https://github.com/wazuh/wazuh/pull/1193))
- Fixed manager stopping when no command timeout is allowed. ([#1194](https://github.com/wazuh/wazuh/pull/1194))
- Fixed getting RAM memory information from mac OS X and FreeBSD agents. ([#1203](https://github.com/wazuh/wazuh/pull/1203))
- Fixed mandatory configuration labels check. ([#1208](https://github.com/wazuh/wazuh/pull/1208))
- Fix 0 value at check options from Syscheck. ([1209](https://github.com/wazuh/wazuh/pull/1209))
- Fix bug in whodata field extraction for Windows. ([#1233](https://github.com/wazuh/wazuh/issues/1233))
- Fix stack overflow when monitoring deep files. ([#1239](https://github.com/wazuh/wazuh/pull/1239))
- Fix typo in whodata alerts. ([#1242](https://github.com/wazuh/wazuh/issues/1242))
- Fix bug when running quick commands with timeout of 1 second. ([#1259](https://github.com/wazuh/wazuh/pull/1259))
- Prevent offline agents from generating vulnerability-detector alerts. ([#1292](https://github.com/wazuh/wazuh/pull/1292))
- Fix empty SHA256 of rotated alerts and log files. ([#1308](https://github.com/wazuh/wazuh/pull/1308))
- Fixed service startup on error. ([#1324](https://github.com/wazuh/wazuh/pull/1324))
- Set connection timeout for Auth server ([#1336](https://github.com/wazuh/wazuh/pull/1336))
- Fix the cleaning of the temporary folder. ([#1361](https://github.com/wazuh/wazuh/pull/1361))
- Fix check_mtime and check_inode views in Syscheck alerts. ([#1364](https://github.com/wazuh/wazuh/pull/1364))
- Fixed the reading of the destination address and type for PPP interfaces. ([#1405](https://github.com/wazuh/wazuh/pull/1405))
- Fixed a memory bug in regex when getting empty strings. ([#1430](https://github.com/wazuh/wazuh/pull/1430))
- Fixed report_changes with a big ammount of files. ([#1465](https://github.com/wazuh/wazuh/pull/1465))
- Prevent Logcollector from null-terminating socket output messages. ([#1547](https://github.com/wazuh/wazuh/pull/1547))
- Fix timeout overtaken message using infinite timeout. ([#1604](https://github.com/wazuh/wazuh/pull/1604))
- Prevent service from crashing if _global.db_ is not created. ([#1485](https://github.com/wazuh/wazuh/pull/1485))
- Set new agent.conf template when creating new groups. ([#1647](https://github.com/wazuh/wazuh/pull/1647))
- Fix bug in Wazuh Modules that tried to delete PID folders if a subprocess call failed. ([#1836](https://github.com/wazuh/wazuh/pull/1836))


## [v3.6.1] 2018-09-07

### Fixed

- Fixed ID field length limit in JSON alerts, by @gandalfn. ([#1052](https://github.com/wazuh/wazuh/pull/1052))
- Fix segmentation fault when the agent version is empty in Vulnerability Detector. ([#1191](https://github.com/wazuh/wazuh/pull/1191))
- Fix bug that removes file extensions in rootcheck. ([#1197](https://github.com/wazuh/wazuh/pull/1197))
- Fixed incoherence in Client Syslog between plain-text and JSON alert input in `<location>` filter option. ([#1204](https://github.com/wazuh/wazuh/pull/1204))
- Fixed missing agent name and invalid predecoded hostname in JSON alerts. ([#1213](https://github.com/wazuh/wazuh/pull/1213))
- Fixed invalid location string in plain-text alerts. ([#1213](https://github.com/wazuh/wazuh/pull/1213))
- Fixed default stack size in threads on AIX and HP-UX. ([#1215](https://github.com/wazuh/wazuh/pull/1215))
- Fix socket error during agent restart due to daemon start/stop order. ([#1221](https://github.com/wazuh/wazuh/issues/1221))
- Fix bug when checking agent configuration in logcollector. ([#1225](https://github.com/wazuh/wazuh/issues/1225))
- Fix bug in folder recursion limit count in FIM real-time mode. ([#1226](https://github.com/wazuh/wazuh/issues/1226))
- Fixed errors when parsing AWS events in Elasticsearch. ([#1229](https://github.com/wazuh/wazuh/issues/1229))
- Fix bug when launching osquery from Wazuh. ([#1230](https://github.com/wazuh/wazuh/issues/1230))


## [v3.6.0] - 2018-08-29

### Added

- Add rescanning of expanded files with wildcards in logcollector ([#332](https://github.com/wazuh/wazuh/pull/332))
- Parallelization of logcollector ([#627](https://github.com/wazuh/wazuh/pull/672))
  - Now the input of logcollector is multithreaded, reading logs in parallel.
  - A thread is created for each type of output socket.
  - Periodically rescan of new files.
  - New options have been added to internal_options.conf file.
- Added statistical functions to remoted. ([#682](https://github.com/wazuh/wazuh/pull/682))
- Rootcheck and Syscheck (FIM) will run independently. ([#991](https://github.com/wazuh/wazuh/pull/991))
- Add hash validation for binaries executed by the wodle `command`. ([#1027](https://github.com/wazuh/wazuh/pull/1027))
- Added a recursion level option to Syscheck to set the directory scanning depth. ([#1081](https://github.com/wazuh/wazuh/pull/1081))
- Added inactive agent filtering option to agent_control, syscheck_control and rootcheck control_tools. ([#1088](https://github.com/wazuh/wazuh/pull/1088))
- Added custom tags to FIM directories and registries. ([#1096](https://github.com/wazuh/wazuh/pull/1096))
- Improved AWS CloudTrail wodle by @UranusBytes ([#913](https://github.com/wazuh/wazuh/pull/913) & [#1105](https://github.com/wazuh/wazuh/pull/1105)).
- Added support to process logs from more AWS services: Guard Duty, IAM, Inspector, Macie and VPC. ([#1131](https://github.com/wazuh/wazuh/pull/1131)).
- Create script for blocking IP's using netsh-advfirewall. ([#1172](https://github.com/wazuh/wazuh/pull/1172)).

### Changed

- The maximum log length has been extended up to 64 KiB. ([#411](https://github.com/wazuh/wazuh/pull/411))
- Changed logcollector analysis message order. ([#675](https://github.com/wazuh/wazuh/pull/675))
- Let hostname field be the name of the agent, without the location part. ([#1080](https://github.com/wazuh/wazuh/pull/1080))
- The internal option `syscheck.max_depth` has been renamed to `syscheck.default_max_depth`. ([#1081](https://github.com/wazuh/wazuh/pull/1081))
- Show warning message when configuring vulnerability-detector for an agent. ([#1130](https://github.com/wazuh/wazuh/pull/1130))
- Increase the minimum waiting time from 0 to 1 seconds in Vulnerability-Detector. ([#1132](https://github.com/wazuh/wazuh/pull/1132))
- Prevent Windows agent from not loading the configuration if an AWS module block is found. ([#1143](https://github.com/wazuh/wazuh/pull/1143))
- Set the timeout to consider an agent disconnected to 1800 seconds in the framework. ([#1155](https://github.com/wazuh/wazuh/pull/1155))

### Fixed

- Fix agent ID zero-padding in alerts coming from Vulnerability Detector. ([#1083](https://github.com/wazuh/wazuh/pull/1083))
- Fix multiple warnings when agent is offline. ([#1086](https://github.com/wazuh/wazuh/pull/1086))
- Fixed minor issues in the Makefile and the sources installer on HP-UX, Solaris on SPARC and AIX systems. ([#1089](https://github.com/wazuh/wazuh/pull/1089))
- Fixed SHA256 changes messages in alerts when it is disabled. ([#1100](https://github.com/wazuh/wazuh/pull/1100))
- Fixed empty configuration blocks for Wazuh modules. ([#1101](https://github.com/wazuh/wazuh/pull/1101))
- Fix broken pipe error in Wazuh DB by Vulnerability Detector. ([#1111](https://github.com/wazuh/wazuh/pull/1111))
- Restored firewall-drop AR script for Linux. ([#1114](https://github.com/wazuh/wazuh/pull/1114))
- Fix unknown severity in Red Hat systems. ([#1118](https://github.com/wazuh/wazuh/pull/1118))
- Added a building flag to compile the SQLite library externally for the API. ([#1119](https://github.com/wazuh/wazuh/issues/1119))
- Fixed variables length when storing RAM information by Syscollector. ([#1124](https://github.com/wazuh/wazuh/pull/1124))
- Fix Red Hat vulnerability database update. ([#1127](https://github.com/wazuh/wazuh/pull/1127))
- Fix allowing more than one wodle command. ([#1128](https://github.com/wazuh/wazuh/pull/1128))
- Fixed `after_regex` offset for the decoding algorithm. ([#1129](https://github.com/wazuh/wazuh/pull/1129))
- Prevents some vulnerabilities from not being checked for Debian. ([#1166](https://github.com/wazuh/wazuh/pull/1166))
- Fixed legacy configuration for `vulnerability-detector`. ([#1174](https://github.com/wazuh/wazuh/pull/1174))
- Fix active-response scripts installation for Windows. ([#1182](https://github.com/wazuh/wazuh/pull/1182)).
- Fixed `open-scap` deadlock when opening large files. ([#1206](https://github.com/wazuh/wazuh/pull/1206)). Thanks to @juergenc for detecting this issue.


### Removed

- The 'T' multiplier has been removed from option `max_output_size`. ([#1089](https://github.com/wazuh/wazuh/pull/1089))


## [v3.5.0] 2018-08-10

### Added

- Improved configuration of OVAL updates. ([#416](https://github.com/wazuh/wazuh/pull/416))
- Added selective agent software request in vulnerability-detector. ([#404](https://github.com/wazuh/wazuh/pull/404))
- Get Linux packages inventory natively. ([#441](https://github.com/wazuh/wazuh/pull/441))
- Get Windows packages inventory natively. ([#471](https://github.com/wazuh/wazuh/pull/471))
- Supporting AES encryption for manager and agent. ([#448](https://github.com/wazuh/wazuh/pull/448))
- Added Debian and Ubuntu 18 support in vulnerability-detector. ([#470](https://github.com/wazuh/wazuh/pull/470))
- Added Rids Synchronization. ([#459](https://github.com/wazuh/wazuh/pull/459))
- Added option for setting the group that the agent belongs to when registering it with authd ([#460](https://github.com/wazuh/wazuh/pull/460))
- Added option for setting the source IP when the agent registers with authd ([#460](https://github.com/wazuh/wazuh/pull/460))
- Added option to force the vulnerability detection in unsupported OS. ([#462](https://github.com/wazuh/wazuh/pull/462))
- Get network inventory natively. ([#546](https://github.com/wazuh/wazuh/pull/546))
- Add arch check for Red Hat's OVAL in vulnerability-detector. ([#625](https://github.com/wazuh/wazuh/pull/625))
- Integration with Osquery. ([#627](https://github.com/wazuh/wazuh/pull/627))
    - Enrich osquery configuration with pack files aggregation and agent labels as decorators.
    - Launch osquery daemon in background.
    - Monitor results file and send them to the manager.
    - New option in rules `<location>` to filter events by osquery.
    - Support folders in shared configuration. This makes easy to send pack folders to agents.
    - Basic ruleset for osquery events and daemon logs.
- Boost Remoted performance with multithreading. ([#649](https://github.com/wazuh/wazuh/pull/649))
    - Up to 16 parallel threads to decrypt messages from agents.
    - Limit the frequency of agent keys reloading.
    - Message input buffer in Analysisd to prevent control messages starvation in Remoted.
- Module to download shared files for agent groups dinamically. ([#519](https://github.com/wazuh/wazuh/pull/519))
    - Added group creation for files.yml if the group does not exist. ([#1010](https://github.com/wazuh/wazuh/pull/1010))
- Added scheduling options to CIS-CAT integration. ([#586](https://github.com/wazuh/wazuh/pull/586))
- Option to download the wpk using http in `agent_upgrade`. ([#798](https://github.com/wazuh/wazuh/pull/798))
- Add `172.0.0.1` as manager IP when creating `global.db`. ([#970](https://github.com/wazuh/wazuh/pull/970))
- New requests for Syscollector. ([#728](https://github.com/wazuh/wazuh/pull/728))
- `cluster_control` shows an error if the status does not exist. ([#1002](https://github.com/wazuh/wazuh/pull/1002))
- Get Windows hardware inventory natively. ([#831](https://github.com/wazuh/wazuh/pull/831))
- Get processes and ports inventory by the Syscollector module.
- Added an integration with Kaspersky Endpoint Security for Linux via Active Response. ([#1056](https://github.com/wazuh/wazuh/pull/1056))

### Changed

- Add default value for option -x in agent_control tool.
- External libraries moved to an external repository.
- Ignore OverlayFS directories on Rootcheck system scan.
- Extracts agent's OS from the database instead of the agent-info.
- Increases the maximum size of XML parser to 20KB.
- Extract CVE instead of RHSA codes into vulnerability-detector. ([#549](https://github.com/wazuh/wazuh/pull/549))
- Store CIS-CAT results into Wazuh DB. ([#568](https://github.com/wazuh/wazuh/pull/568))
- Add profile information to CIS-CAT reports. ([#658](https://github.com/wazuh/wazuh/pull/658))
- Merge external libraries into a unique shared library. ([#620](https://github.com/wazuh/wazuh/pull/620))
- Cluster log rotation: set correct permissions and store rotations in /logs/ossec. ([#667](https://github.com/wazuh/wazuh/pull/667))
- `Distinct` requests don't allow `limit=0` or `limit>maximun_limit`. ([#1007](https://github.com/wazuh/wazuh/pull/1007))
- Deprecated arguments -i, -F and -r for Authd. ([#1013](https://github.com/wazuh/wazuh/pull/1013))
- Increase the internal memory for real-time from 12 KiB to 64 KiB. ([#1062](https://github.com/wazuh/wazuh/pull/1062))

### Fixed

- Fixed invalid alerts reported by Syscollector when the event contains the word "error". ([#461](https://github.com/wazuh/wazuh/pull/461))
- Silenced Vuls integration starting and ending alerts. ([#541](https://github.com/wazuh/wazuh/pull/541))
- Fix problem comparing releases of ubuntu packages. ([#556](https://github.com/wazuh/wazuh/pull/556))
- Windows delete pending active-responses before reset agent. ([#563](https://github.com/wazuh/wazuh/pull/563))
- Fix bug in Rootcheck for Windows that searches for keys in 32-bit mode only. ([#566](https://github.com/wazuh/wazuh/pull/566))
- Alert when unmerge files fails on agent. ([#731](https://github.com/wazuh/wazuh/pull/731))
- Fixed bugs reading logs in framework. ([#856](https://github.com/wazuh/wazuh/pull/856))
- Ignore uppercase and lowercase sorting an array in framework. ([#814](https://github.com/wazuh/wazuh/pull/814))
- Cluster: reject connection if the client node has a different cluster name. ([#892](https://github.com/wazuh/wazuh/pull/892))
- Prevent `the JSON object must be str, not 'bytes'` error. ([#997](https://github.com/wazuh/wazuh/pull/997))
- Fix long sleep times in vulnerability detector.
- Fix inconsistency in the alerts format for the manager in vulnerability-detector.
- Fix bug when processing the packages in vulnerability-detector.
- Prevent to process Syscollector events by the JSON decoder. ([#674](https://github.com/wazuh/wazuh/pull/674))
- Stop Syscollector data storage into Wazuh DB when an error appears. ([#674](https://github.com/wazuh/wazuh/pull/674))
- Fix bug in Syscheck that reported false positive about removed files. ([#1044](https://github.com/wazuh/wazuh/pull/1044))
- Fix bug in Syscheck that misinterpreted no_diff option. ([#1046](https://github.com/wazuh/wazuh/pull/1046))
- Fixes in file integrity monitoring for Windows. ([#1062](https://github.com/wazuh/wazuh/pull/1062))
  - Fix Windows agent crash if FIM fails to extract the file owner.
  - Prevent FIM real-time mode on Windows from stopping if the internal buffer gets overflowed.
- Prevent large logs from flooding the log file by Logcollector. ([#1067](https://github.com/wazuh/wazuh/pull/1067))
- Fix allowing more than one wodle command and compute command timeout when ignore_output is enabled. ([#1102](https://github.com/wazuh/wazuh/pull/1102))

### Removed

- Deleted Lua language support.
- Deleted integration with Vuls. ([#879](https://github.com/wazuh/wazuh/issues/879))
- Deleted agent_list tool, replaced by agent_control. ([#ba0265b](https://github.com/wazuh/wazuh/commit/ba0265b6e9e3fed133d60ef2df3450fdf26f7da4#diff-f57f2991a6aa25fe45d8036c51bf8b4d))

## [v3.4.0] 2018-07-24

### Added

- Support for SHA256 checksum in Syscheck (by @arshad01). ([#410](https://github.com/wazuh/wazuh/pull/410))
- Added an internal option for Syscheck to tune the RT alerting delay. ([#434](https://github.com/wazuh/wazuh/pull/434))
- Added two options in the tag <auto_ignore> `frequency` and `timeframe` to hide alerts when they are played several times in a given period of time. ([#857](https://github.com/wazuh/wazuh/pull/857))
- Include who-data in Syscheck for file integrity monitoring. ([#756](https://github.com/wazuh/wazuh/pull/756))
  - Linux Audit setup and monitoring to watch directories configured with who-data.
  - Direct communication with Auditd on Linux to catch who-data related events.
  - Setup of SACL for monitored directories on Windows.
  - Windows Audit events monitoring through Windows Event Channel.
  - Auto setup of audit configuration and reset when the agent quits.
- Syscheck in frequency time show alerts from deleted files. ([#857](https://github.com/wazuh/wazuh/pull/857))
- Added an option `target` to customize output format per-target in Logcollector. ([#863](https://github.com/wazuh/wazuh/pull/863))
- New option for the JSON decoder to choose the treatment of NULL values. ([#677](https://github.com/wazuh/wazuh/pull/677))
- Remove old snapshot files for FIM. ([#872](https://github.com/wazuh/wazuh/pull/872))
- Distinct operation in agents. ([#920](https://github.com/wazuh/wazuh/pull/920))
- Added support for unified WPK. ([#865](https://github.com/wazuh/wazuh/pull/865))
- Added missing debug options for modules in the internal options file. ([#901](https://github.com/wazuh/wazuh/pull/901))
- Added recursion limits when reading directories. ([#947](https://github.com/wazuh/wazuh/pull/947))

### Changed

- Renamed cluster _client_ node type to ___worker___ ([#850](https://github.com/wazuh/wazuh/pull/850)).
- Changed a descriptive message in the alert showing what attributes changed. ([#857](https://github.com/wazuh/wazuh/pull/857))
- Change visualization of Syscheck alerts. ([#857](https://github.com/wazuh/wazuh/pull/857))
- Add all the available fields in the Syscheck messages from the Wazuh configuration files. ([#857](https://github.com/wazuh/wazuh/pull/857))
- Now the no_full_log option only affects JSON alerts. ([#881](https://github.com/wazuh/wazuh/pull/881))
- Delete temporary files when stopping Wazuh. ([#732](https://github.com/wazuh/wazuh/pull/732))
- Send OpenSCAP checks results to a FIFO queue instead of temporary files. ([#732](https://github.com/wazuh/wazuh/pull/732))
- Default behavior when starting Syscheck and Rootcheck components. ([#829](https://github.com/wazuh/wazuh/pull/829))
  - They are disabled if not appear in the configuration.
  - They can be set up as empty blocks in the configuration, applying their default values.
  - Improvements of error and information messages when they start.
- Improve output of `DELETE/agents` when no agents were removed. ([#868](https://github.com/wazuh/wazuh/pull/868))
- Include the file owner SID in Syscheck alerts.
- Change no previous checksum error message to information log. ([#897](https://github.com/wazuh/wazuh/pull/897))
- Changed default Syscheck scan speed: 100 files per second. ([#975](https://github.com/wazuh/wazuh/pull/975))
- Show network protocol used by the agent when connecting to the manager. ([#980](https://github.com/wazuh/wazuh/pull/980))

### Fixed

- Syscheck RT process granularized to make frequency option more accurate. ([#434](https://github.com/wazuh/wazuh/pull/434))
- Fixed registry_ignore problem on Syscheck for Windows when arch="both" was used. ([#525](https://github.com/wazuh/wazuh/pull/525))
- Allow more than 256 directories in real-time for Windows agent using recursive watchers. ([#540](https://github.com/wazuh/wazuh/pull/540))
- Fix weird behavior in Syscheck when a modified file returns back to its first state. ([#434](https://github.com/wazuh/wazuh/pull/434))
- Replace hash value xxx (not enabled) for n/a if the hash couldn't be calculated. ([#857](https://github.com/wazuh/wazuh/pull/857))
- Do not report uid, gid or gname on Windows (avoid user=0). ([#857](https://github.com/wazuh/wazuh/pull/857))
- Several fixes generating sha256 hash. ([#857](https://github.com/wazuh/wazuh/pull/857))
- Fixed the option report_changes configuration. ([#857](https://github.com/wazuh/wazuh/pull/857))
- Fixed the 'report_changes' configuration when 'sha1' option is not set. ([#857](https://github.com/wazuh/wazuh/pull/857))
- Fix memory leak reading logcollector config. ([#884](https://github.com/wazuh/wazuh/pull/884))
- Fixed crash in Slack integration for alerts that don't have full log. ([#880](https://github.com/wazuh/wazuh/pull/880))
- Fixed active-responses.log definition path on Windows configuration. ([#739](https://github.com/wazuh/wazuh/pull/739))
- Added warning message when updating Syscheck/Rootcheck database to restart the manager. ([#817](https://github.com/wazuh/wazuh/pull/817))
- Fix PID file creation checking. ([#822](https://github.com/wazuh/wazuh/pull/822))
  - Check that the PID file was created and written.
  - This would prevent service from running multiple processes of the same daemon.
- Fix reading of Windows platform for 64 bits systems. ([#832](https://github.com/wazuh/wazuh/pull/832))
- Fixed Syslog output parser when reading the timestamp from the alerts in JSON format. ([#843](https://github.com/wazuh/wazuh/pull/843))
- Fixed filter for `gpg-pubkey` packages in Syscollector. ([#847](https://github.com/wazuh/wazuh/pull/847))
- Fixed bug in configuration when reading the `repeated_offenders` option in Active Response. ([#873](https://github.com/wazuh/wazuh/pull/873))
- Fixed variables parser when loading rules. ([#855](https://github.com/wazuh/wazuh/pull/855))
- Fixed parser files names in the Rootcheck scan. ([#840](https://github.com/wazuh/wazuh/pull/840))
- Removed frequency offset in rules. ([#827](https://github.com/wazuh/wazuh/pull/827)).
- Fix memory leak reading logcollector config. ([#884](https://github.com/wazuh/wazuh/pull/884))
- Fixed sort agents by status in `GET/agents` API request. ([#810](https://github.com/wazuh/wazuh/pull/810))
- Added exception when no agents are selected to restart. ([#870](https://github.com/wazuh/wazuh/pull/870))
- Prevent files from remaining open in the cluster. ([#874](https://github.com/wazuh/wazuh/pull/874))
- Fix network unreachable error when cluster starts. ([#800](https://github.com/wazuh/wazuh/pull/800))
- Fix empty rules and decoders file check. ([#887](https://github.com/wazuh/wazuh/pull/887))
- Prevent to access an unexisting hash table from 'whodata' thread. ([#911](https://github.com/wazuh/wazuh/pull/911))
- Fix CA verification with more than one 'ca_store' definitions. ([#927](https://github.com/wazuh/wazuh/pull/927))
- Fix error in syscollector API calls when Wazuh is installed in a directory different than `/var/ossec`. ([#942](https://github.com/wazuh/wazuh/pull/942)).
- Fix error in CentOS 6 when `wazuh-cluster` is disabled. ([#944](https://github.com/wazuh/wazuh/pull/944)).
- Fix Remoted connection failed warning in TCP mode due to timeout. ([#958](https://github.com/wazuh/wazuh/pull/958))
- Fix option 'rule_id' in syslog client. ([#979](https://github.com/wazuh/wazuh/pull/979))
- Fixed bug in legacy agent's server options that prevented it from setting port and protocol.

## [v3.3.1] 2018-06-18

### Added

- Added `total_affected_agents` and `total_failed_ids` to the `DELETE/agents` API request. ([#795](https://github.com/wazuh/wazuh/pull/795))

### Changed

- Management of empty blocks in the configuration files. ([#781](https://github.com/wazuh/wazuh/pull/781))
- Verify WPK with Wazuh CA by default. ([#799](https://github.com/wazuh/wazuh/pull/799))

### Fixed

- Windows prevents agent from renaming file. ([#773](https://github.com/wazuh/wazuh/pull/773))
- Fix manager-agent version comparison in remote upgrades. ([#765](https://github.com/wazuh/wazuh/pull/765))
- Fix log flooding when restarting agent while the merged file is being receiving. ([#788](https://github.com/wazuh/wazuh/pull/788))
- Fix issue when overwriting rotated logs in Windows agents. ([#776](https://github.com/wazuh/wazuh/pull/776))
- Prevent OpenSCAP module from running on Windows agents (incompatible). ([#777](https://github.com/wazuh/wazuh/pull/777))
- Fix issue in file changes report for FIM on Linux when a directory contains a backslash. ([#775](https://github.com/wazuh/wazuh/pull/775))
- Fixed missing `minor` field in agent data managed by the framework. ([#771](https://github.com/wazuh/wazuh/pull/771))
- Fixed missing `build` and `key` fields in agent data managed by the framework. ([#802](https://github.com/wazuh/wazuh/pull/802))
- Fixed several bugs in upgrade agents ([#784](https://github.com/wazuh/wazuh/pull/784)):
    - Error upgrading an agent with status `Never Connected`.
    - Fixed API support.
    - Sockets were not closing properly.
- Cluster exits showing an error when an error occurs. ([#790](https://github.com/wazuh/wazuh/pull/790))
- Fixed bug when cluster control or API cannot request the list of nodes to the master. ([#762](https://github.com/wazuh/wazuh/pull/762))
- Fixed bug when the `agent.conf` contains an unrecognized module. ([#796](https://github.com/wazuh/wazuh/pull/796))
- Alert when unmerge files fails on agent. ([#731](https://github.com/wazuh/wazuh/pull/731))
- Fix invalid memory access when parsing ruleset configuration. ([#787](https://github.com/wazuh/wazuh/pull/787))
- Check version of python in cluster control. ([#760](https://github.com/wazuh/wazuh/pull/760))
- Removed duplicated log message when Rootcheck is disabled. ([#783](https://github.com/wazuh/wazuh/pull/783))
- Avoid infinite attempts to download CVE databases when it fails. ([#792](https://github.com/wazuh/wazuh/pull/792))


## [v3.3.0] 2018-06-06

### Added

- Supporting multiple socket output in Logcollector. ([#395](https://github.com/wazuh/wazuh/pull/395))
- Allow inserting static field parameters in rule comments. ([#397](https://github.com/wazuh/wazuh/pull/397))
- Added an output format option for Logcollector to build custom logs. ([#423](https://github.com/wazuh/wazuh/pull/423))
- Included millisecond timing in timestamp to JSON events. ([#467](https://github.com/wazuh/wazuh/pull/467))
- Added an option in Analysisd to set input event offset for plugin decoders. ([#512](https://github.com/wazuh/wazuh/pull/512))
- Allow decoders mix plugin and multiregex children. ([#602](https://github.com/wazuh/wazuh/pull/602))
- Added the option to filter by any field in `get_agents_overview`, `get_agent_group` and `get_agents_without_group` functions of the Python framework. ([#743](https://github.com/wazuh/wazuh/pull/743))

### Changed

- Add default value for option -x in agent_upgrade tool.
- Changed output of agents in cluster control. ([#741](https://github.com/wazuh/wazuh/pull/741))

### Fixed

- Fix bug in Logcollector when removing duplicate localfiles. ([#402](https://github.com/wazuh/wazuh/pull/402))
- Fix memory error in Logcollector when using wildcards.
- Prevent command injection in Agentless daemon. ([#600](https://github.com/wazuh/wazuh/pull/600))
- Fixed bug getting the agents in cluster control. ([#741](https://github.com/wazuh/wazuh/pull/741))
- Prevent Logcollector from reporting an error when a path with wildcards matches no files.
- Fixes the feature to group with the option multi-line. ([#754](https://github.com/wazuh/wazuh/pull/754))


## [v3.2.4] 2018-06-01

### Fixed
- Fixed segmentation fault in maild when `<queue-size>` is included in the global configuration.
- Fixed bug in Framework when retrieving mangers logs. ([#644](https://github.com/wazuh/wazuh/pull/644))
- Fixed bug in clusterd to prevent the synchronization of `.swp` files. ([#694](https://github.com/wazuh/wazuh/pull/694))
- Fixed bug in Framework parsing agent configuration. ([#681](https://github.com/wazuh/wazuh/pull/681))
- Fixed several bugs using python3 with the Python framework. ([#701](https://github.com/wazuh/wazuh/pull/701))


## [v3.2.3] 2018-05-28

### Added

- New internal option to enable merged file creation by Remoted. ([#603](https://github.com/wazuh/wazuh/pull/603))
- Created alert item for GDPR and GPG13. ([#608](https://github.com/wazuh/wazuh/pull/608))
- Add support for Amazon Linux in vulnerability-detector.
- Created an input queue for Analysisd to prevent Remoted starvation. ([#661](https://github.com/wazuh/wazuh/pull/661))

### Changed

- Set default agent limit to 14.000 and file descriptor limit to 65.536 per process. ([#624](https://github.com/wazuh/wazuh/pull/624))
- Cluster improvements.
    - New protocol for communications.
    - Inverted communication flow: clients start communications with the master.
    - Just the master address is required in the `<nodes>` list configuration.
    - Improved synchronization algorithm.
    - Reduced the number of processes to one: `wazuh-clusterd`.
- Cluster control tool improvements: outputs are the same regardless of node type.
- The default input queue for remote events has been increased to 131072 events. ([#660](https://github.com/wazuh/wazuh/pull/660))
- Disconnected agents will no longer report vulnerabilities. ([#666](https://github.com/wazuh/wazuh/pull/666))

### Fixed

- Fixed agent wait condition and improve logging messages. ([#550](https://github.com/wazuh/wazuh/pull/550))
- Fix race condition in settings load time by Windows agent. ([#551](https://github.com/wazuh/wazuh/pull/551))
- Fix bug in Authd that prevented it from deleting agent-info files when removing agents.
- Fix bug in ruleset that did not overwrite the `<info>` option. ([#584](https://github.com/wazuh/wazuh/issues/584))
- Fixed bad file descriptor error in Wazuh DB ([#588](https://github.com/wazuh/wazuh/issues/588))
- Fixed unpredictable file sorting when creating merged files. ([#599](https://github.com/wazuh/wazuh/issues/599))
- Fixed race condition in Remoted when closing connections.
- Fix epoch check in vulnerability-detector.
- Fixed hash sum in logs rotation. ([#636](https://github.com/wazuh/wazuh/issues/636))
- Fixed cluster CPU usage.
- Fixed invalid deletion of agent timestamp entries. ([#639](https://github.com/wazuh/wazuh/issues/639))
- Fixed segmentation fault in logcollector when multi-line is applied to a remote configuration. ([#641](https://github.com/wazuh/wazuh/pull/641))
- Fixed issue in Syscheck that may leave the process running if the agent is stopped quickly. ([#671](https://github.com/wazuh/wazuh/pull/671))

### Removed

- Removed cluster database and internal cluster daemon.


## [v3.2.2] 2018-05-07

### Added

- Created an input queue for Remoted to prevent agent connection starvation. ([#509](https://github.com/wazuh/wazuh/pull/509))

### Changed

- Updated Slack integration. ([#443](https://github.com/wazuh/wazuh/pull/443))
- Increased connection timeout for remote upgrades. ([#480](https://github.com/wazuh/wazuh/pull/480))
- Vulnerability-detector does not stop agents detection if it fails to find the software for one of them.
- Improve the version comparator algorithm in vulnerability-detector. ([#508](https://github.com/wazuh/wazuh/pull/508/files))

### Fixed

- Fixed bug in labels settings parser that may make Agentd or Logcollector crash.
- Fixed issue when setting multiple `<server-ip>` stanzas in versions 3.0 - 3.2.1. ([#433](https://github.com/wazuh/wazuh/pull/433))
- Fixed bug when socket database messages are not sent correctly. ([#435](https://github.com/wazuh/wazuh/pull/435))
- Fixed unexpected stop in the sources installer when overwriting a previous corrupt installation.
- Added a synchronization timeout in the cluster to prevent it from blocking ([#447](https://github.com/wazuh/wazuh/pull/447))
- Fixed issue in CSyslogd when filtering by rule group. ([#446](https://github.com/wazuh/wazuh/pull/446))
- Fixed error on DB daemon when parsing rules with options introduced in version 3.0.0.
- Fixed unrecognizable characters error in Windows version name. ([#478](https://github.com/wazuh/wazuh/pull/478))
- Fix Authd client in old versions of Windows ([#479](https://github.com/wazuh/wazuh/pull/479))
- Cluster's socket management improved to use persistent connections ([#481](https://github.com/wazuh/wazuh/pull/481))
- Fix memory corruption in Syscollector decoder and memory leaks in Vulnerability Detector. ([#482](https://github.com/wazuh/wazuh/pull/482))
- Fixed memory corruption in Wazuh DB autoclosing procedure.
- Fixed dangling db files at DB Sync module folder. ([#489](https://github.com/wazuh/wazuh/pull/489))
- Fixed agent group file deletion when using Authd.
- Fix memory leak in Maild with JSON input. ([#498](https://github.com/wazuh/wazuh/pull/498))
- Fixed remote command switch option. ([#504](https://github.com/wazuh/wazuh/pull/504))

## [v3.2.1] 2018-03-03

### Added

- Added option in Makefile to disable CIS-CAT module. ([#381](https://github.com/wazuh/wazuh/pull/381))
- Added field `totalItems` to `GET/agents/purgeable/:timeframe` API call. ([#385](https://github.com/wazuh/wazuh/pull/385))

### Changed

- Giving preference to use the selected Java over the default one in CIS-CAT wodle.
- Added delay between message delivery for every module. ([#389](https://github.com/wazuh/wazuh/pull/389))
- Verify all modules for the shared configuration. ([#408](https://github.com/wazuh/wazuh/pull/408))
- Updated OpenSSL library to 1.1.0g.
- Insert agent labels in JSON archives no matter the event matched a rule.
- Support for relative/full/network paths in the CIS-CAT configuration. ([#419](https://github.com/wazuh/wazuh/pull/419))
- Improved cluster control to give more information. ([#421](https://github.com/wazuh/wazuh/pull/421))
- Updated rules for CIS-CAT.
- Removed unnecessary compilation of vulnerability-detector in agents.
- Increased wazuh-modulesd's subprocess pool.
- Improved the agent software recollection by Syscollector.

### Fixed

- Fixed crash in Agentd when testing Syscollector configuration from agent.conf file.
- Fixed duplicate alerts in Vulnerability Detector.
- Fixed compiling issues in Solaris and HP-UX.
- Fixed bug in Framework when listing directories due to permissions issues.
- Fixed error handling in CIS-CAT module. ([#401](https://github.com/wazuh/wazuh/pull/401))
- Fixed some defects reported by Coverity. ([#406](https://github.com/wazuh/wazuh/pull/406))
- Fixed OS name detection in macOS and old Linux distros. ([#409](https://github.com/wazuh/wazuh/pull/409))
- Fixed linked in HP-UX.
- Fixed Red Hat detection in vulnerability-detector.
- Fixed segmentation fault in wazuh-cluster when files path is too long.
- Fixed a bug getting groups and searching by them in `GET/agents` API call. ([#390](https://github.com/wazuh/wazuh/pull/390))
- Several fixes and improvements in cluster.
- Fixed bug in wazuh-db when closing exceeded databases in transaction.
- Fixed bug in vulnerability-detector that discarded valid agents.
- Fixed segmentation fault in Windows agents when getting OS info.
- Fixed memory leaks in vulnerability-detector and CIS-CAT wodle.
- Fixed behavior when working directory is not found in CIS-CAT wodle.

## [v3.2.0] 2018-02-13

### Added
- Added support to synchronize custom rules and decoders in the cluster.([#344](https://github.com/wazuh/wazuh/pull/344))
- Add field `status` to `GET/agents/groups/:group_id` API call.([#338](https://github.com/wazuh/wazuh/pull/338))
- Added support for Windows to CIS-CAT integration module ([#369](https://github.com/wazuh/wazuh/pull/369))
- New Wazuh Module "aws-cloudtrail" fetching logs from S3 bucket. ([#351](https://github.com/wazuh/wazuh/pull/351))
- New Wazuh Module "vulnerability-detector" to detect vulnerabilities in agents and managers.

### Fixed
- Fixed oscap.py to support new versions of OpenSCAP scanner.([#331](https://github.com/wazuh/wazuh/pull/331))
- Fixed timeout bug when the cluster port was closed. ([#343](https://github.com/wazuh/wazuh/pull/343))
- Improve exception handling in `cluster_control`. ([#343](https://github.com/wazuh/wazuh/pull/343))
- Fixed bug in cluster when receive an error response from client. ([#346](https://github.com/wazuh/wazuh/pull/346))
- Fixed bug in framework when the manager is installed in different path than /var/ossec. ([#335](https://github.com/wazuh/wazuh/pull/335))
- Fixed predecoder hostname field in JSON event output.
- Several fixes and improvements in cluster.

## [v3.1.0] 2017-12-22

### Added

- New Wazuh Module "command" for asynchronous command execution.
- New field "predecoder.timestamp" for JSON alerts including timestamp from logs.
- Added reload action to ossec-control in local mode.
- Add duration control of a cluster database synchronization.
- New internal option for agents to switch applying shared configuration.
- Added GeoIP address finding for input logs in JSON format.
- Added alert and archive output files rotation capabilities.
- Added rule option to discard field "firedtimes".
- Added VULS integration for running vulnerability assessments.
- CIS-CAT Wazuh Module to scan CIS policies.

### Changed

- Keepping client.keys file permissions when modifying it.
- Improve Rootcheck formula to select outstanding defects.
- Stop related daemon when disabling components in ossec-control.
- Prevented cluster daemon from starting on RHEL 5 or older.
- Let Syscheck report file changes on first scan.
- Allow requests by node name in cluster_control binary.
- Improved help of cluster_control binary.
- Integrity control of files in the cluster.

### Fixed

- Fixed netstat command in localfile configuration.
- Fixed error when searching agents by ID.
- Fixed syslog format pre-decoder for logs with missing (optional) space after tag.
- Fixed alert ID when plain-text alert output disabled.
- Fixed Monitord freezing when a sendmail-like executable SMTP server is set.
- Fixed validation of Active Response used by agent_control.
- Allow non-ASCII characters in Windows version string.

## [v3.0.0] 2017-12-12

### Added

- Added group property for agents to customize shared files set.
- Send shared files to multiple agents in parallel.
- New decoder plugin for logs in JSON format with dynamic fields definition.
- Brought framework from API to Wazuh project.
- Show merged files MD5 checksum by agent_control and framework.
- New reliable request protocol for manager-agent communication.
- Remote agent upgrades with signed WPK packages.
- Added option for Remoted to prevent it from writing shared merged file.
- Added state for Agentd and Windows agent to notify connection state and metrics.
- Added new JSON log format for local file monitoring.
- Added OpenSCAP SSG datastream content for Ubuntu Trusty Tahr.
- Field "alert_id" in JSON alerts (by Dan Parriott).
- Added support of "any" IP address to OSSEC batch manager (by Jozef Reisinger).
- Added ossec-agent SElinux module (by kreon).
- Added previous output to JSON output (by João Soares).
- Added option for Authd to specify the allowed cipher list (by James Le Cuirot).
- Added option for cipher suites in Authd settings.
- Added internal option for Remoted to set the shared configuration reloading time.
- Auto restart agents when new shared configuration is pushed from the manager.
- Added native support for Systemd.
- Added option to register unlimited agents in Authd.
- New internal option to limit the number of file descriptors in Analysisd and Remoted.
- Added new state "pending" for agents.
- Added internal option to disable real-time DB synchronization.
- Allow multiple manager stanzas in Agentd settings.
- New internal option to limit the receiving time in TCP mode.
- Added manager hostname data to agent information.
- New option for rotating internal logs by size.
- Added internal option to enable or disable daily rotation of internal logs.
- Added command option for Monitord to overwrite 'day_wait' parameter.
- Adding templates and sample alert for Elasticsearch 6.0.
- Added option to enable/disable Authd on install and auto-generate certificates.
- Pack secure TCP messages into a single packet.
- Added function to install SCAP policies depending on OS version.
- Added integration with Virustotal.
- Added timeout option for TCP sockets in Remoted and Agentd.
- Added option to start the manager after installing.
- Added a cluster of managers (`wazuh-clusterd`) and a script to control it (`cluster_control`).

### Changed

- Increased shared file delivery speed when using TCP.
- Increased TCP listening socket backlog.
- Changed Windows agent UI panel to show revision number instead of installation date.
- Group every decoded field (static and dynamic fields) into a data object for JSON alerts.
- Reload shared files by Remoted every 10 minutes.
- Increased string size limit for XML reader to 4096 bytes.
- Updated Logstash configuration and Elasticsearch mappings.
- Changed template fields structure for Kibana dashboards.
- Increased dynamic field limit to 1024, and default to 256.
- Changed agent buffer 'length' parameter to 'queue_size'.
- Changed some Rootcheck error messages to verbose logs.
- Removed unnecessary message by manage_agents advising to restart Wazuh manager.
- Update PF tables Active response (by d31m0).
- Create the users and groups as system users and groups in specs (by Dan Parriott).
- Show descriptive errors when an agent loses the connection using TCP.
- Prevent agents with the same name as the manager host from getting added.
- Changed 'message' field to 'data' for successful agent removing response in Authd API.
- Changed critical error to standard error in Syslog Remoted when no access list has been configured.
- Ignore hidden files in shared folder for merged file.
- Changed agent notification time values: notify time to 1 minute and reconnect time to 5 minutes.
- Prevent data field from being inserted into JSON alerts when it's empty.
- Spelling corrections (by Josh Soref).
- Moved debug messages when updating shared files to level 2.
- Do not create users ossecm or ossecr on agents.
- Upgrade netstat command in Logcollector.
- Prevent Monitord and DB sync module from dealing with agent files on local installations.
- Speed up DB syncing by keeping databases opened and an inotify event queue.
- Merge server's IP and hostname options to one setting.
- Enabled Active Response by default in both Windows and UNIX.
- Make Monitord 'day_wait' internal option affect log rotation.
- Extend Monitord 'day_wait' internal option range.
- Prevent Windows agent from log error when the manager disconnected.
- Improve Active Response filtering options.
- Use init system (Systemd/SysVinit) to restart Wazuh when upgrading.
- Added possibility of filtering agents by manager hostname in the Framework.
- Prevent installer from overwriting agent.conf file.
- Cancel file sending operation when agent socket is closed.
- Clean up agent shared folder before unmerging shared configuration.
- Print descriptive error when request socket refuses connection due to AR disabled.
- Extend Logcollector line burst limit range.
- Fix JSON alert file reloading when the file is rotated.
- Merge IP and Hostname server configuration into "Address" field.
- Improved TCP transmission performance by packing secure messages.

### Fixed

- Fixed wrong queries to get last Syscheck and Rootcheck date.
- Prevent Logcollector keep-alives from being stored on archives.json.
- Fixed length of random message within keep-alives.
- Fixed Windows version detection for Windows 8 and newer.
- Fixed incorrect CIDR writing on client.keys by Authd.
- Fixed missing buffer flush by Analysisd when updating Rootcheck database.
- Stop Wazuh service before removing folder to reinstall.
- Fixed Remoted service for Systemd (by Phil Porada).
- Fixed Administrator account mapping in Windows agent installation (by andrewm0374@gmail.com).
- Fixed MySQL support in dbd (by andrewm0374@gmail.com).
- Fixed incorrect warning when unencrypting messages (by Dan Parriott).
- Fixed Syslog mapping for alerts via Csyslogd (by Dan Parriott).
- Fixed syntax error in the creation of users in Solaris 11.2 (by Pedro Flor).
- Fixed some warnings that appeared when compiling on Fedora 26.
- Fixed permission issue in logs folder.
- Fixed issue in Remoted that prevented it from send shared configuration when it changed.
- Fixed Windows agent compilation compability with CentOS.
- Supporting different case from password prompt in Agentless (by Jesus Fidalgo).
- Fix bad detection of inotify queue overflowed.
- Fix repetitive error when a rule's diff file is empty.
- Fixed log group permission when created by a daemon running as root.
- Prevented Agentd from logging too many errors when restarted while receiving the merged file.
- Prevented Remoted from sending data to disconnected agents in TCP mode.
- Fixed alerts storage in PostgreSQL databases.
- Fixed invalid previous output data in JSON alerts.
- Fixed memory error in modulesd for invalid configurations.
- Fixed default Auth configuration to support custom install directory.
- Fixed directory transversal vulnerability in Active response commands.
- Fixed Active response timeout accuracy.
- Fixed race conditions in concurrent transmissions over TCP.

### Removed

- Removed Picviz support (by Dan Parriott).


## [v2.1.1] - 2017-09-21

### Changed

- Improved errors messages related to TCP connection queue.
- Changed info log about unsupported FS checking in Rootcheck scan to debug messages.
- Prevent Modules daemon from giving critical error when no wodles are enabled.

### Fixed

- Fix endianess incompatibility in agents on SPARC when connecting via TCP.
- Fix bug in Authd that made it crash when removing keys.
- Fix race condition in Remoted when writing logs.
- Avoid repeated errors by Remoted when sending data to a disconnected agent.
- Prevented Monitord from rotating non-existent logs.
- Some fixes to support HP-UX.
- Prevent processes from sending events when TCP connection is lost.
- Fixed output header by Syslog client when reading JSON alerts.
- Fixed bug in Integrator settings parser when reading rules list.

## [v2.1.0] - 2017-08-14

### Added

- Rotate and compress log feature.
- Labeling data for agents to be shown in alerts.
- New 'auth' configuration template.
- Make manage_agents capable of add and remove agents via Authd.
- Implemented XML configuration for Authd.
- Option -F for Authd to force insertion if it finds duplicated name.
- Local auth client to manage agent keys.
- Added OS name and version into global.db.
- Option for logging in JSON format.
- Allow maild to send through a sendmail-like executable (by James Le Cuirot).
- Leaky bucket-like buffer for agents to prevent network flooding.
- Allow Syslog client to read JSON alerts.
- Allow Mail reporter to read JSON alerts.
- Added internal option to tune Rootcheck sleep time.
- Added route-null Active Response script for Windows 2012 (by @CrazyLlama).

### Changed

- Updated SQLite library to 3.19.2.
- Updated zlib to 1.2.11.
- Updated cJSON library to 1.4.7.
- Change some manage_agents option parameters.
- Run Auth in background by default.
- Log classification as debug, info, warning, error and critical.
- Limit number of reads per cycle by Logcollector to prevent log starvation.
- Limit OpenSCAP module's event forwarding speed.
- Increased debug level of repeated Rootcheck messages.
- Send events when OpenSCAP starts and finishes scans.
- Delete PID files when a process exits not due to a signal.
- Change error messages due to SSL handshake failure to debug messages.
- Force group addition on installation for compatibility with LDAP (thanks to Gary Feltham).

### Fixed

- Fixed compiling error on systems with no OpenSSL.
- Fixed compiling warning at manage_agents.
- Fixed ossec-control enable/disable help message.
- Fixed unique aperture of random device on Unix.
- Fixed file sum comparison bug at Syscheck realtime engine. (Thanks to Arshad Khan)
- Close analysisd if alert outputs are disabled for all formats.
- Read Windows version name for versions newer than Windows 8 / Windows Server 2012.
- Fixed error in Analysisd that wrote Syscheck and Rootcheck databases of re-added agents on deleted files.
- Fixed internal option to configure the maximum labels' cache time.
- Fixed Auth password parsing on client side.
- Fix bad agent ID assignation in Authd on i686 architecture.
- Fixed Logcollector misconfiguration in Windows agents.

### Removed

- Remove unused message queue to send alerts from Authd.


## [v2.0.1] - 2017-07-19

### Changed

- Changed random data generator for a secure OS-provided generator.
- Changed Windows installer file name (depending on version).
- Linux distro detection using standard os-release file.
- Changed some URLs to documentation.
- Disable synchronization with SQLite databases for Syscheck by default.
- Minor changes at Rootcheck formatter for JSON alerts.
- Added debugging messages to Integrator logs.
- Show agent ID when possible on logs about incorrectly formatted messages.
- Use default maximum inotify event queue size.
- Show remote IP on encoding format errors when unencrypting messages.
- Remove temporary files created by Syscheck changes reports.
- Remove temporary Syscheck files for changes reporting by Windows installer when upgrading.

### Fixed

- Fixed resource leaks at rules configuration parsing.
- Fixed memory leaks at rules parser.
- Fixed memory leaks at XML decoders parser.
- Fixed TOCTOU condition when removing directories recursively.
- Fixed insecure temporary file creation for old POSIX specifications.
- Fixed missing agentless devices identification at JSON alerts.
- Fixed FIM timestamp and file name issue at SQLite database.
- Fixed cryptographic context acquirement on Windows agents.
- Fixed debug mode for Analysisd.
- Fixed bad exclusion of BTRFS filesystem by Rootcheck.
- Fixed compile errors on macOS.
- Fixed option -V for Integrator.
- Exclude symbolic links to directories when sending FIM diffs (by Stephan Joerrens).
- Fixed daemon list for service reloading at ossec-control.
- Fixed socket waiting issue on Windows agents.
- Fixed PCI_DSS definitions grouping issue at Rootcheck controls.
- Fixed segmentation fault bug when stopping on CentOS 5.
- Fixed compatibility with AIX.
- Fixed race conditions in ossec-control script.
- Fixed compiling issue on Windows.
- Fixed compatibility with Solaris.
- Fixed XML parsing error due to byte stashing issue.
- Fixed false error by Syscheck when creating diff snapshots of empty files.
- Fixed segmentation fault in Authd on i386 platform.
- Fixed agent-auth exit code for controlled server's errors.
- Fixed incorrect OVAL patch results classification.

## [v2.0] - 2017-03-14

### Added

- Wazuh modules manager.
- Wazuh module for OpenSCAP.
- Ruleset for OpenSCAP alerts.
- Kibana dashboards for OpenSCAP.
- Option at agent_control to restart all agents.
- Dynamic fields to rules and decoders.
- Dynamic fields to JSON in alerts/archives.
- CDB list lookup with dynamic fields.
- FTS for dynamic fields.
- Logcollector option to set the frequency of file checking.
- GeoIP support in Alerts (by Scott R Shinn).
- Internal option to output GeoIP data on JSON alerts.
- Matching pattern negation (by Daniel Cid).
- Syscheck and Rootcheck events on SQLite databases.
- Data migration tool to SQLite databases.
- Jenkins QA.
- 64-bit Windows registry keys support.
- Complete FIM data output to JSON and alerts.
- Username, date and inode attributes to FIM events on Unix.
- Username attribute to FIM events on Windows.
- Report changes (FIM file diffs) to Windows agent.
- File diffs to JSON output.
- Elastic mapping updated for new FIM events.
- Title and file fields extracted at Rootcheck alerts.
- Rule description formatting with dynamic field referencing.
- Multithreaded design for Authd server for fast and reliable client dispatching, with key caching and write scheduling.
- Auth registration client for Windows (by Gael Muller).
- Auth password authentication for Windows client.
- New local decoder file by default.
- Show server certificate and key paths at Authd help.
- New option for Authd to verify agent's address.
- Added support for new format at predecoder (by Brad Lhotsky).
- Agentless passlist encoding to Base64.
- New Auditd-specific log format for Logcollector.
- Option for Authd to auto-choose TLS/SSL method.
- Compile option for Authd to make it compatible with legacy OSs.
- Added new templates layout to auto-compose configuration file.
- New wodle for SQLite database syncing (agent information and fim/pm data).
- Added XML settings options to exclude some rules or decoders files.
- Option for agent_control to broadcast AR on all agents.
- Extended FIM event information forwarded by csyslogd (by Sivakumar Nellurandi).
- Report Syscheck's new file events on real time.

### Changed

- Isolated logtest directory from analysisd.
- Remoted informs Analysisd about agent ID.
- Updated Kibana dashboards.
- Syscheck FIM attributes to dynamic fields.
- Force services to exit if PID file creation fails.
- Atomic writing of client.keys through temporary files.
- Disabled remote message ID verification by default.
- Show actual IP on debug message when agents get connected.
- Enforce rules IDs to max 6 digits.
- OSSEC users and group as system (UI-hidden) users (by Dennis Golden).
- Increases Authd connection pool size.
- Use general-purpose version-flexible SSL/TLS methods for Authd registration.
- Enforce minimum 3-digit agent ID format.
- Exclude BTRFS from Rootcheck searching for hidden files inside directories (by Stephan Joerrens).
- Moved OSSEC and Wazuh decoders to one directory.
- Prevent manage_agents from doing invalid actions (such methods for manager at agent).
- Disabled capturing of security events 5145 and 5156 on Windows agent.
- Utilities to rename an agent or change the IP address (by Antonio Querubin).
- Added quiet option for Logtest (by Dan Parriott).
- Output decoder information onto JSON alerts.
- Enable mail notifications by default for server installation.
- Agent control option to restart all agents' Syscheck will also restart manager's Syscheck.
- Make ossec-control to check Authd PID.
- Enforce every rule to contain a description.
- JSON output won't contain field "agentip" if tis value is "any".
- Don't broadcast Active Response messages to disconnected agents.
- Don't print Syscheck logs if it's disabled.
- Set default Syscheck and Rootcheck frequency to 12 hours.
- Generate FIM new file alert by default.
- Added option for Integrator to set the maximum log length.
- JSON output nested objects modelling through dynamic fields.
- Disable TCP for unsupported OSs.
- Show previous log on JSON alert.
- Removed confirmation prompt when importing an agent key successfully.
- Made Syscheck not to ignore files that change more than 3 times by default.
- Enabled JSON output by default.
- Updated default syscheck configuration for Windows agents.
- Limited agent' maximum connection time for notification time.
- Improved client.keys changing detection method by remoted: use date and inode.
- Changed boot service name to Wazuh.
- Active response enabled on Windows agents by default.
- New folder structure for rules and decoders.
- More descriptive logs about syscheck real-time monitoring.
- Renamed XML tags related to rules and decoders inclusion.
- Set default maximum agents to 8000.
- Removed FTS numeric bitfield from JSON output.
- Fixed ID misassignment by manage_agents when the greatest ID exceeds 32512.
- Run Windows Registry Syscheck scan on first stage when scan_on_start enabled.
- Set all Syscheck delay stages to a multiple of internal_options.conf/syscheck.sleep value.
- Changed JSON timestamp format to ISO8601.
- Overwrite @timestamp field from Logstash with the alert timestamp.
- Moved timestamp JSON field to the beginning of the object.
- Changed random data generator for a secure OS-provided generator.

### Fixed

- Logcollector bug that inhibited alerts about file reduction.
- Memory issue on string manipulation at JSON.
- Memory bug at JSON alerts.
- Fixed some CLang warnings.
- Issue on marching OSSEC user on installing.
- Memory leaks at configuration.
- Memory leaks at Analysisd.
- Bugs and memory errors at agent management.
- Mistake with incorrect name for PID file (by Tickhon Clearscale).
- Agent-auth name at messages (it appeared to be the server).
- Avoid Monitord to log errors when the JSON alerts file doesn't exists.
- Agents numbering issue (minimum 3 digits).
- Avoid no-JSON message at agent_control when client.keys empty.
- Memory leaks at manage_agents.
- Authd error messages about connection to queue passed to warning.
- Issue with Authd password checking.
- Avoid ossec-control to use Dash.
- Fixed false error about disconnected agent when trying to send it the shared files.
- Avoid Authd to close when it reaches the maximum concurrency.
- Fixed memory bug at event diff execution.
- Fixed resource leak at file operations.
- Hide help message by useadd and groupadd on OpenBSD.
- Fixed error that made Analysisd to crash if it received a missing FIM file entry.
- Fixed compile warnings at cJSON library.
- Fixed bug that made Active Response to disable all commands if one of them was disabled (by Jason Thomas).
- Fixed segmentation fault at logtest (by Dan Parriott).
- Fixed SQL injection vulnerability at Database.
- Fixed Active Response scripts for Slack and Twitter.
- Fixed potential segmentation fault at file queue operation.
- Fixed file permissions.
- Fixed failing test for Apache 2.2 logs (by Brad Lhotsky).
- Fixed memory error at net test.
- Limit agent waiting time for retrying to connect.
- Fixed compile warnings on i386 architecture.
- Fixed Monitord crash when sending daily report email.
- Fixed script to null route an IP address on Windows Server 2012+ (by Theresa Meiksner).
- Fixed memory leak at Logtest.
- Fixed manager with TCP support on FreeBSD (by Dave Stoddard).
- Fixed Integrator launching at local-mode installation.
- Fixed issue on previous alerts counter (rules with if_matched_sid option).
- Fixed compile and installing error on Solaris.
- Fixed segmentation fault on syscheck when no configuration is defined.
- Fixed bug that prevented manage_agents from removing syscheck/rootcheck database.
- Fixed bug that made agents connected on TCP to hang if they are rejected by the manager.
- Fixed segmentation fault on remoted due to race condition on managing keystore.
- Fixed data lossing at remoted when reloading keystore.
- Fixed compile issue on MacOS.
- Fixed version reading at ruleset updater.
- Fixed detection of BSD.
- Fixed memory leak (by Byron Golden).
- Fixed misinterpretation of octal permissions given by Agentless (by Stephan Leemburg).
- Fixed mistake incorrect openssl flag at Makefile (by Stephan Leemburg).
- Silence Slack integration transmission messages (by Dan Parriott).
- Fixed OpenSUSE Systemd misconfiguration (By Stephan Joerrens).
- Fixed case issue on JSON output for Rootcheck alerts.
- Fixed potential issue on duplicated agent ID detection.
- Fixed issue when creating agent backups.
- Fixed hanging problem on Windows Auth client when negotiation issues.
- Fixed bug at ossec-remoted that mismatched agent-info files.
- Fixed resource leaks at rules configuration parsing.
- Fixed memory leaks at rules parser.
- Fixed memory leaks at XML decoders parser.
- Fixed TOCTOU condition when removing directories recursively.
- Fixed insecure temporary file creation for old POSIX specifications.
- Fixed missing agentless devices identification at JSON alerts.

### Removed

- Deleted link to LUA sources.
- Delete ZLib generated files on cleaning.
- Removed maximum lines limit from diff messages (that remain limited by length).

## [v1.1.1] - 2016-05-12

### Added

- agent_control: maximum number of agents can now be extracted using option "-m".
- maild: timeout limitation, preventing it from hang in some cases.
- Updated decoders, ruleset and rootchecks from Wazuh Ruleset v1.0.8.
- Updated changes from ossec-hids repository.

### Changed

- Avoid authd to rename agent if overplaced.
- Changed some log messages.
- Reordered directories for agent backups.
- Don't exit when client.keys is empty by default.
- Improved client.keys reloading capabilities.

### Fixed

- Fixed JSON output at rootcheck_control.
- Fixed agent compilation on OS X.
- Fixed memory issue on removing timestamps.
- Fixed segmentation fault at reported.
- Fixed segmentation fault at logcollector.

### Removed

- Removed old rootcheck options.

## [v1.1] - 2016-04-06

### Added

- Re-usage of agent ID in manage_agents and authd, with time limit.
- Added option to avoid manager from exiting when there are no keys.
- Backup of the information about an agent that's going to be deleted.
- Alerting if Authd can't add an agent because of a duplicated IP.
- Integrator with Slack and PagerDuty.
- Simplified keywords for the option "frequency".
- Added custom Reply-to e-mail header.
- Added option to syscheck to avoid showing diffs on some files.
- Created agents-timestamp file to save the agents' date of adding.

### Changed

- client.keys: No longer overwrite the name of an agent with "#-#-#-" to mark it as deleted. Instead, the name will appear with a starting "!".
- API: Distinction between duplicated and invalid name for agent.
- Stop the "ERROR: No such file or directory" for Apache.
- Changed defaults to analysisd event counter.
- Authd won't use password by default.
- Changed name of fields at JSON output from binaries.
- Upgraded rules to Wazuh Ruleset v1.07

### Fixed

- Fixed merged.mg push on Windows Agent
- Fixed Windows agent compilation issue
- Fixed glob broken implementation.
- Fixed memory corruption on the OSSEC alert decoder.
- Fixed command "useradd" on OpenBSD.
- Fixed some PostgreSQL issues.
- Allow to disable syscheck:check_perm after enable check_all.

## [v1.0.4] - 2016-02-24
​
### Added

- JSON output for manage_agents.
- Increased analysis daemon's memory size.
- Authd: Added password authorization.
- Authd: Boost speed performance at assignation of ID for agents
- Authd: New option -f *sec*. Force addding new agent (even with duplicated IP) if it was not active for the last *sec* seconds.
- manage_agents: new option -d. Force adding new agent (even with duplicated IP)
- manage_agents: Printing new agent ID on adding.

### Changed

- Authd and manage_agents won't add agents with duplicated IP.

### Fixed

- Solved duplicate IP conflicts on client.keys which prevented the new agent to connect.
- Hashing files in binary mode. Solved some problems related to integrity checksums on Windows.
- Fixed issue that made console programs not to work on Windows.

### Removed

- RESTful API no longer included in extensions/api folder. Available now at https://github.com/wazuh/wazuh-api


## [v1.0.3] - 2016-02-11

### Added

- JSON CLI outputs: ossec-control, rootcheck_control, syscheck_control, ossec-logtest and more.
- Preparing integration with RESTful API
- Upgrade version scripts
- Merge commits from ossec-hids
- Upgraded rules to Wazuh Ruleset v1.06

### Fixed

- Folders are no longer included on etc/shared
- Fixes typos on rootcheck files
- Kibana dashboards fixes

## [v1.0.2] - 2016-01-29

### Added

- Added Wazuh Ruleset updater
- Added extensions files to support ELK Stack latest versions (ES 2.x, LS 2.1, Kibana 4.3)

### Changed

- Upgraded rules to Wazuh Ruleset v1.05
- Fixed crash in reportd
- Fixed Windows EventChannel syntaxis issue
- Fixed manage_agents bulk option bug. No more "randombytes" errors.
- Windows deployment script improved

## [v1.0.1] - 2015-12-10

### Added

- Wazuh version info file
- ossec-init.conf now includes wazuh version
- Integrated with wazuh OSSEC ruleset updater
- Several new fields at JSON output (archives and alerts)
- Wazuh decoders folder

### Changed

- Decoders are now splitted in differents files.
- jsonout_out enable by default
- JSON groups improvements
- Wazuh ruleset updated to 1.0.2
- Extensions: Improved Kibana dashboards
- Extensions: Improved Windows deployment script

## [v1.0] - 2015-11-23
- Initial Wazuh version v1.0<|MERGE_RESOLUTION|>--- conflicted
+++ resolved
@@ -22,11 +22,8 @@
   - Building option `USE_BIG_ENDIAN` is not already needed on Solaris (SPARC) or HP-UX.
 - Expanded the regex pattern maximum size from 2048 to 20480 bytes. ([#2036](https://github.com/wazuh/wazuh/pull/2036))
 - Fix invalid error "Unable to verity server certificate" in _ossec-authd_ (server). ([#2045](https://github.com/wazuh/wazuh/pull/2045))
-<<<<<<< HEAD
 - Authd is enabled by default. ([#2129](https://github.com/wazuh/wazuh/pull/2129))
-=======
 - Now Wazuh manager can be started with an empty configuration in ossec.conf. ([#2086](https://github.com/wazuh/wazuh/pull/2086))
->>>>>>> 749a9e37
 
 ### Fixed
 
