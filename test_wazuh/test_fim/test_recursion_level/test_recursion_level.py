# Copyright (C) 2015-2019, Wazuh Inc.
# Created by Wazuh, Inc. <info@wazuh.com>.
# This program is free software; you can redistribute it and/or modify it under the terms of GPLv2
import glob
import os
import pytest
import re

from wazuh_testing.fim import LOG_FILE_PATH, regular_file_cud, callback_audit_event_too_long
from wazuh_testing.tools import FileMonitor, load_wazuh_configurations


# Variables

dir_no_recursion = "/test_no_recursion"
dir_recursion_1 = "/test_recursion_1"
dir_recursion_5 = "/test_recursion_5"
dir_recursion_320 = "/test_recursion_320"
subdir = "subdir"

dir_no_recursion_space = "/test no recursion"
dir_recursion_1_space = "/test recursion 1"
dir_recursion_5_space = "/test recursion 5"
dir_recursion_320_space = "/test recursion 320"
subdir_space = "sub dir "

test_data_path = os.path.join(os.path.dirname(os.path.realpath(__file__)), 'data')
configurations_path = os.path.join(test_data_path, 'wazuh_conf.yaml')
test_directories = [
    dir_no_recursion,
    dir_recursion_1,
    dir_recursion_5,
    dir_recursion_320,
    dir_no_recursion_space,
    dir_recursion_1_space,
    dir_recursion_5_space,
    dir_recursion_320_space
]
wazuh_log_monitor = FileMonitor(LOG_FILE_PATH)


# Configurations

configurations = load_wazuh_configurations(configurations_path, __name__,
                                           params=[{'FIM_MODE': ''},
                                                   {'FIM_MODE': {'realtime': 'yes'}},
                                                   {'FIM_MODE': {'whodata': 'yes'}}
                                                   ],
                                           metadata=[{'fim_mode': 'scheduled'},
                                                     {'fim_mode': 'realtime'},
                                                     {'fim_mode': 'whodata'}
                                                     ]
                                           )


# Functions

def check_config_applies(applies_to_config, get_configuration):
    """Checks if the processed conf file matches with the one specified by parameter.
    If not, the test is skipped.

    :param applies_to_config string The .conf file name to apply.
    """
    if not re.search(applies_to_config, get_configuration):
        pytest.skip("Does not apply to this config file")


def recursion_test(dirname, subdirname, recursion_level, timeout=1, threshold_true=2, threshold_false=2, 
                   is_scheduled=False):
    """Checks recursion_level functionality over the first and last n-directories of the dirname hierarchy 
    by creating, modifying and deleting some files in them. It will create all directories and 
    subdirectories needed using the info provided by parameter.

    :param dirname string The path being monitored by syscheck (indicated in the .conf file)
    :param subdirname string The name of the subdirectories that will be created during the execution for testing purpouses.
    :param recursion_level int Recursion level. Also used as the number of subdirectories to be created and checked for the current test.
    :param timeout int Max time to wait until an event is raised.
    :param threshold_true Number of directories where the test will monitor events 
    :param threshold_false Number of directories exceding the specified recursion_level to verify events are not raised
    :param is_scheduled bool If True the internal date will be modified to trigger scheduled checks by syschecks. False if realtime or Whodata.
    """
    path = dirname

    # Check True (Within the specified recursion level)
    for n in range(recursion_level):
        path = os.path.join(path, subdirname + str(n+1))
        if ((recursion_level < threshold_true * 2) or
            (recursion_level >= threshold_true * 2 and n < threshold_true) or
            (recursion_level >= threshold_true * 2 and n > recursion_level - threshold_true)):
            regular_file_cud(path, wazuh_log_monitor, time_travel=is_scheduled, min_timeout=timeout)

    # Check False (exceding the specified recursion_level)
    for n in range(recursion_level, recursion_level + threshold_false):
        path = os.path.join(path, subdirname + str(n+1))
        regular_file_cud(path, wazuh_log_monitor, time_travel=is_scheduled, min_timeout=timeout, triggers_event=False)


def check_event_too_long (get_configuration, recursion_level):
    """Checks if the `Event to long` message was raised due to Whodata path length limitation."""
    if (get_configuration['metadata']['fim_mode'] == 'whodata' and recursion_level > 250):
        event = wazuh_log_monitor.start(timeout=30,
                                        callback=callback_audit_event_too_long,
                                        accum_results=1).result()
        assert (event)


# Fixtures

@pytest.fixture(scope='module', params=configurations)
def get_configuration(request):
    return request.param


# Tests

@pytest.mark.parametrize('dirname, subdirname, recursion_level', [
    (dir_no_recursion, subdir, 0),
    (dir_no_recursion_space, subdir_space, 0),
    (dir_recursion_1, subdir, 1),
    (dir_recursion_1_space, subdir_space, 1),
    (dir_recursion_5, subdir, 5),
    (dir_recursion_5_space, subdir_space, 5),
    (dir_recursion_320, subdir, 320),
    (dir_recursion_320_space, subdir_space, 320)
])
def test_recursion_level(dirname, subdirname, recursion_level,
                         get_configuration, configure_environment,
                         restart_syscheckd, wait_for_initial_scan):
    """Checks if files are correctly detected by syscheck with recursion level using scheduled, realtime and whodata monitoring

    This test is intended to be used with valid ignore configurations. It applies RegEx to match the name 
    of the configuration file where the test applies. If the configuration file does not match the test 
    is skipped.

    :param dirname string The path being monitored by syscheck (indicated in the .conf file)
    :param subdirname string The name of the subdirectories that will be created during the execution for testing purpouses.
    :param recursion_level int Recursion level. Also used as the number of subdirectories to be created and checked for the current test.
    """
<<<<<<< HEAD

    check_event_too_long(get_configuration, recursion_level)
    recursion_test(dirname, subdirname, recursion_level, timeout=3,
=======
    recursion_test(dirname, subdirname, recursion_level, ['regular_file'], timeout=2,
>>>>>>> 096c7fbd
                   is_scheduled=get_configuration['metadata']['fim_mode'] == 'scheduled')<|MERGE_RESOLUTION|>--- conflicted
+++ resolved
@@ -136,11 +136,6 @@
     :param subdirname string The name of the subdirectories that will be created during the execution for testing purpouses.
     :param recursion_level int Recursion level. Also used as the number of subdirectories to be created and checked for the current test.
     """
-<<<<<<< HEAD
-
     check_event_too_long(get_configuration, recursion_level)
     recursion_test(dirname, subdirname, recursion_level, timeout=3,
-=======
-    recursion_test(dirname, subdirname, recursion_level, ['regular_file'], timeout=2,
->>>>>>> 096c7fbd
                    is_scheduled=get_configuration['metadata']['fim_mode'] == 'scheduled')