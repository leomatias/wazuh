# Copyright (C) 2015-2019, Wazuh Inc.
# Created by Wazuh, Inc. <info@wazuh.com>.
# This program is free software; you can redistribute it and/or modify it under the terms of GPLv2

import os
import shutil
import sys

import pytest
from wazuh_testing.fim import LOG_FILE_PATH, detect_initial_scan
from wazuh_testing.tools import (FileMonitor, get_wazuh_conf, restart_wazuh_daemon, restart_wazuh_service,
                                 restart_wazuh_service_windows, set_section_wazuh_conf, start_wazuh_service_windows,
                                 stop_wazuh_service_windows, truncate_file, write_wazuh_conf)


@pytest.fixture(scope='module')
<<<<<<< HEAD
def restart_wazuh(get_configuration, request):
    # Reset ossec.log and start a new monitor
    truncate_file(LOG_FILE_PATH)
    file_monitor = FileMonitor(LOG_FILE_PATH)
    setattr(request.module, 'wazuh_log_monitor', file_monitor)

    # Restart Wazuh and wait for the command to end
    if sys.platform == 'win32':
        restart_wazuh_service_windows()

    elif sys.platform == 'linux2' or sys.platform == 'linux':
        restart_wazuh_service()


@pytest.fixture(scope='module')
=======
>>>>>>> 6e5bb1f9
def restart_syscheckd(get_configuration, request):
    # Reset ossec.log and start a new monitor
    truncate_file(LOG_FILE_PATH)
    file_monitor = FileMonitor(LOG_FILE_PATH)
    setattr(request.module, 'wazuh_log_monitor', file_monitor)

    if sys.platform == 'win32':
        # Restart Wazuh and wait for the command to end
        # As windows doesn't have daemons everything runs on a single process, so we need to restart everything
        restart_wazuh_service_windows()

    elif sys.platform == 'linux2' or sys.platform == 'linux':
        restart_wazuh_daemon('ossec-syscheckd')


@pytest.fixture(scope='module')
def wait_for_initial_scan(get_configuration, request):
    # Wait for initial FIM scan to end
    file_monitor = getattr(request.module, 'wazuh_log_monitor')
    detect_initial_scan(file_monitor)


@pytest.fixture(scope='module')
def configure_environment(get_configuration, request):
    """Configure a custom environment for testing. Restart Wazuh is needed for applying the configuration."""

    # save current configuration
    backup_config = get_wazuh_conf()

    # configuration for testing
    test_config = set_section_wazuh_conf(get_configuration.get('section'),
                                         get_configuration.get('elements'))

    # create test directories
    test_directories = getattr(request.module, 'test_directories')
    for test_dir in test_directories:
        os.makedirs(test_dir, exist_ok=True, mode=0o777)

    # set new configuration
    write_wazuh_conf(test_config)

    yield

    # remove created folders (parents)
    if sys.platform == 'win32':
        stop_wazuh_service_windows()

    for test_dir in test_directories:
        shutil.rmtree(test_dir, ignore_errors=True)

    if sys.platform == 'win32':
        start_wazuh_service_windows()

    # restore previous configuration
    write_wazuh_conf(backup_config)

    if hasattr(request.module, 'force_restart_after_restoring'):
        if getattr(request.module, 'force_restart_after_restoring'):
            if sys.platform == 'win32':
                restart_wazuh_service_windows()

            elif sys.platform == 'linux2' or sys.platform == 'linux':
                restart_wazuh_service()<|MERGE_RESOLUTION|>--- conflicted
+++ resolved
@@ -14,24 +14,6 @@
 
 
 @pytest.fixture(scope='module')
-<<<<<<< HEAD
-def restart_wazuh(get_configuration, request):
-    # Reset ossec.log and start a new monitor
-    truncate_file(LOG_FILE_PATH)
-    file_monitor = FileMonitor(LOG_FILE_PATH)
-    setattr(request.module, 'wazuh_log_monitor', file_monitor)
-
-    # Restart Wazuh and wait for the command to end
-    if sys.platform == 'win32':
-        restart_wazuh_service_windows()
-
-    elif sys.platform == 'linux2' or sys.platform == 'linux':
-        restart_wazuh_service()
-
-
-@pytest.fixture(scope='module')
-=======
->>>>>>> 6e5bb1f9
 def restart_syscheckd(get_configuration, request):
     # Reset ossec.log and start a new monitor
     truncate_file(LOG_FILE_PATH)
