--- conflicted
+++ resolved
@@ -6,40 +6,24 @@
 import glob
 import hashlib
 import json
+import operator
 import re
+import shutil
 import stat
 import sys
+import typing
 from datetime import datetime, timedelta
 from itertools import groupby, chain
-from operator import itemgetter
-from os import remove, chmod, chown, path, listdir, close, mkdir, curdir
+from os import remove, chmod, chown, path, listdir, close, mkdir, curdir, rename, utime
 from subprocess import call, CalledProcessError
 from tempfile import mkstemp
 from xml.etree.ElementTree import fromstring
 
 from wazuh import common
 from wazuh.database import Connection
-from wazuh.exception import WazuhException, WazuhError
+from wazuh.exception import WazuhError
 from wazuh.exception import WazuhException
-from wazuh.database import Connection
 from wazuh.wdb import WazuhDBConnection
-from wazuh import common
-from tempfile import mkstemp
-from subprocess import call, CalledProcessError
-from os import remove, chmod, chown, path, listdir, close, mkdir, curdir, rename, utime
-from datetime import datetime, timedelta
-import hashlib
-import json
-import stat
-import shutil
-import re
-import errno
-import operator
-import typing
-from itertools import groupby, chain
-from xml.etree.ElementTree import fromstring
-import glob
-import sys
 
 # Python 2/3 compatibility
 if sys.version_info[0] == 3:
@@ -184,12 +168,9 @@
         # Check if every element in sort['fields'] is in allowed_sort_fields
         if not sort_by.issubset(allowed_sort_fields):
             incorrect_fields = ', '.join(sort_by - allowed_sort_fields)
-<<<<<<< HEAD
-            raise WazuhError(1403, extra_remediation='Allowed sort fields: {0}. Wrong fields: {1}'.format(', '.join(allowed_sort_fields), incorrect_fields))
-=======
-            raise WazuhException(1403, 'Allowed sort fields: {0}. Fields: {1}'.format(', '.join(allowed_sort_fields),
-                                                                                      incorrect_fields))
->>>>>>> 6df80d87
+            raise WazuhError(1403, extra_remediation='Allowed sort fields: {0}. '
+                                                     'Wrong fields: {1}'.format(', '.join(allowed_sort_fields),
+                                                                                incorrect_fields))
 
     if not array:
         return array
@@ -205,24 +186,15 @@
             check_sort_fields(set(array[0].keys()), set(sort_by))
 
             return sorted(array,
-<<<<<<< HEAD
-                          key=lambda o: tuple(o.get(a).lower() if type(o.get(a)) in (str, unicode) else o.get(a) for a in sort_by),
+                          key=lambda o: tuple(
+                              o.get(a).lower() if type(o.get(a)) in (str, unicode) else o.get(a) for a in sort_by),
                           reverse=not sort_ascending)
         else:
             return sorted(array,
-                          key=lambda o: tuple(getattr(o, a).lower() if type(getattr(o, a)) in (str,unicode) else getattr(o, a) for a in sort_by),
+                          key=lambda o: tuple(
+                              getattr(o, a).lower() if type(getattr(o, a)) in (str,unicode) else getattr(o, a)
+                              for a in sort_by),
                           reverse=not sort_ascending)
-=======
-                          key=lambda o: tuple(
-                              o.get(a).lower() if type(o.get(a)) in (str, unicode) else o.get(a) for a in sort_by),
-                          reverse=order_desc)
-        else:
-            return sorted(array,
-                          key=lambda o: tuple(
-                              getattr(o, a).lower() if type(getattr(o, a)) in (str, unicode) else getattr(o, a) for a in
-                              sort_by),
-                          reverse=order_desc)
->>>>>>> 6df80d87
     else:
         if type(array) is set or (type(array[0]) is not dict and 'class \'wazuh' not in str(type(array[0]))):
             return sorted(array, reverse=not sort_ascending)
@@ -959,14 +931,9 @@
 
             # if select is empty, it will be a subset of any set
             if not set_select_fields or not set_select_fields.issubset(set_fields_keys):
-<<<<<<< HEAD
                 raise WazuhError(1724, "Allowed select fields: {0}. Fields {1}". \
-                                     format(', '.join(self.fields.keys()), ', '.join(set_select_fields - set_fields_keys)))
-=======
-                raise WazuhException(1724, "Allowed select fields: {0}. Fields {1}". \
                                      format(', '.join(self.fields.keys()),
                                             ', '.join(set_select_fields - set_fields_keys)))
->>>>>>> 6df80d87
 
             select_fields = set_select_fields
         else:
@@ -996,13 +963,9 @@
             if field not in self.fields.keys():
                 raise WazuhError(1408, "Available fields: {}. Field: {}".format(', '.join(self.fields), field))
             if operator not in self.query_operators:
-<<<<<<< HEAD
-                raise WazuhError(1409, "Valid operators: {}. Used operator: {}".format(', '.join(self.query_operators), operator))
-=======
-                raise WazuhException(1409,
-                                     "Valid operators: {}. Used operator: {}".format(', '.join(self.query_operators),
-                                                                                     operator))
->>>>>>> 6df80d87
+                raise WazuhError(1409,
+                                 "Valid operators: {}. Used operator: {}".format(', '.join(self.query_operators),
+                                                                                 operator))
 
             if open_level:
                 level += 1
@@ -1166,21 +1129,13 @@
         return "SELECT DISTINCT {0} FROM " + self.table
 
     def _default_count_query(self):
-<<<<<<< HEAD
         return "COUNT (DISTINCT {0})".format(','.join(map(lambda x: self.fields[x], self.select)))
-=======
-        return "COUNT (DISTINCT {0})".format(','.join(map(lambda x: self.fields[x], self.select['fields'])))
->>>>>>> 6df80d87
 
     def _add_filters_to_query(self):
         WazuhDBQuery._add_filters_to_query(self)
         self.query += ' WHERE ' if not self.q and 'WHERE' not in self.query else ' AND '
-<<<<<<< HEAD
-        self.query += ' AND '.join(["{0} IS NOT null AND {0} != ''".format(self.fields[field]) for field in self.select])
-=======
         self.query += ' AND '.join(
-            ["{0} IS NOT null AND {0} != ''".format(self.fields[field]) for field in self.select['fields']])
->>>>>>> 6df80d87
+            ["{0} IS NOT null AND {0} != ''".format(self.fields[field]) for field in self.select])
 
     def _add_select_to_query(self):
         if len(self.select) > 1:
