# Copyright (C) 2015-2019, Wazuh Inc.
# Created by Wazuh, Inc. <info@wazuh.com>.
# This program is free software; you can redistribute it and/or modify it under the terms of GPLv2

import hashlib
import operator
from glob import glob
from os import chmod, path, listdir
from shutil import copyfile

from wazuh import common, configuration
from wazuh.InputValidator import InputValidator
from wazuh.core.core_agent import WazuhDBQueryAgents, WazuhDBQueryDistinctAgents, WazuhDBQueryGroupByAgents, \
    WazuhDBQueryMultigroups, Agent
from wazuh.database import Connection
from wazuh.exception import WazuhError, WazuhInternalError, WazuhException, create_exception_dic
from wazuh.rbac.decorators import expose_resources
from wazuh.utils import chmod_r, chown_r, get_hash, mkdir_with_mode, md5, process_array
<<<<<<< HEAD
from wazuh.core.core_agent import Agent
from wazuh.results import AffectedItemsWazuhResult
=======
>>>>>>> 3bccfd7a


@expose_resources(actions=["agent:read"], resources=["agent:id:*"], post_proc_func=None)
def get_distinct_agents(agent_list=None, offset=0, limit=common.database_limit, sort=None, search=None, select=None, 
                        fields=None, q=''):
    """ Gets all the different combinations that agents have for the selected fields. It also indicates the total
    number of agents that have each combination.

    :param agent_list: List of agents ID's.
    :param offset: First item to return.
    :param limit: Maximum number of items to return.
    :param sort: Sorts the items. Format: {"fields":["field1","field2"],"order":"asc|desc"}.
    :param select: Select fields to return. Format: {"fields":["field1","field2"]}.
    :param search: Looks for items with the specified string. Format: {"fields": ["field1","field2"]}
    :param q: Defines query to filter in DB.
    :param fields: Fields to group by
    :return: Dict: {data:{'items': List of items, 'totalItems': Number of items (without applying the limit)}}
    """
    db_query = WazuhDBQueryGroupByAgents(filter_fields=fields, offset=offset, limit=limit, sort=sort, search=search, 
                                         select=select, query=q, filters={'id': agent_list}, min_select_fields=set(), 
                                         count=True, get_data=True)
    data = db_query.run()
    
    return data


@expose_resources(actions=["agent:read"], resources=["agent:id:*"], post_proc_func=None)
def get_agents_summary_status(agent_list=None):
    """Counts the number of agents by status.

    :param agent_list: List of agents ID's.
    :return: Dictionary with keys: total, active, disconnected, never_connected, pending and values: count
    """
    db_query = WazuhDBQueryAgents(limit=None, select=['status'], filters={'id': agent_list})
    data = db_query.run()

    result = {'active': 0, 'disconnected': 0, 'never_connected': 0, 'pending': 0, 'total': 0}
    for agent in data['items']:
        result[agent['status']] += 1
        result['total'] += 1

    return result


@expose_resources(actions=["agent:read"], resources=["agent:id:*"], post_proc_func=None)
def get_agents_summary_os(agent_list=None, offset=None, limit=None, search=None, q=None):
    """Gets a list of available OS.

    :param agent_list: List of agents ID's.
    :param offset: First item to return.
    :param limit: Maximum number of items to return.
    :param search: Looks for items with the specified string.
    :param q: Query to filter results.
    :return: Dictionary: {'items': array of items, 'totalItems': Number of items (without applying the limit)}
    """
    db_query = WazuhDBQueryDistinctAgents(offset=offset, limit=limit, search=search, select=['os.platform'],
                                          filters={'id': agent_list}, default_sort_field='os_platform', query=q,
                                          min_select_fields=set())
    data = db_query.run()

    return data


@expose_resources(actions=["agent:restart"], resources=["agent:id:{agent_list}"],
                  post_proc_kwargs={'exclude_codes': [1701, 1703]})
def restart_agents(agent_list=None):
    """Restarts a list of agents

    :param agent_list: List of agents ID's.
    :return: Message.
    """
<<<<<<< HEAD
    result = AffectedItemsWazuhResult(none_msg='Could not send command to any agent',
                                      all_msg='Restart command sent to all agents',
                                      some_msg='Could not send command to some agents')

=======
    affected_agents = list()
    failed_agents = list()
>>>>>>> 3bccfd7a
    for agent_id in agent_list:
        try:
            if agent_id == "000":
                raise WazuhError(1703)
            Agent(agent_id).restart()
            result.affected_items.append(agent_id)
        except WazuhException as e:
<<<<<<< HEAD
            result.add_failed_item(id_=agent_id, error=e)

    return result
=======
            failed_agents.append(create_exception_dic(agent_id, e))

    return {'affected_items': affected_agents,
            'failed_items': failed_agents,
            'str_priority': ['Restart command sent to shown agents',
                             'Could not send command to some agents',
                             'Could not send command to any agent']}
>>>>>>> 3bccfd7a


@expose_resources(actions=["agent:read"], resources=["agent:id:{agent_list}"])
def get_agents(agent_list=None, offset=0, limit=common.database_limit, sort=None, search=None, select=None, 
               filters=None, q=None):
    """Gets a list of available agents with basic attributes.

    :param agent_list: List of agents ID's.
    :param offset: First item to return.
    :param limit: Maximum number of items to return.
    :param sort: Sorts the items. Format: {"fields":["field1","field2"],"order":"asc|desc"}.
    :param select: Select fields to return. Format: {"fields":["field1","field2"]}.
    :param search: Looks for items with the specified string. Format: {"fields": ["field1","field2"]}
    :param filters: Defines required field filters. Format: {"field1":"value1", "field2":["value2","value3"]}
    :param q: Defines query to filter in DB.
    :return: Dictionary: {'items': array of items, 'totalItems': Number of items (without applying the limit)}
    """
    affected_agents = list()
    failed_ids = list()
    total_affected_agents = 0
    if len(agent_list) != 0:
        if filters is None:
            filters = dict()
        filters['id'] = agent_list

        for agent_id in agent_list:
            if agent_id not in common.system_agents.get():
                failed_ids.append(create_exception_dic(agent_id, WazuhError(1701)))

        db_query = WazuhDBQueryAgents(offset=offset, limit=limit, sort=sort, search=search, select=select,
                                      filters=filters, query=q)
        data = db_query.run()
        affected_agents.extend(data['items'])
        total_affected_agents = data['totalItems']

    result = {'affected_items': affected_agents,
              'total_affected_items': total_affected_agents,
              'failed_items': failed_ids,
              'str_priority': ['All selected agents information is shown',
                               'Some agents information is not shown',
                               'No agent information is shown']}
    return result


@expose_resources(actions=["agent:read"], resources=["agent:id:{agent_list}"])
def get_agents_keys(agent_list=None):
    """Get the key of existing agents

    :param agent_list: List of agents ID's.
    :return: Agent key.
    """
    affected_agents = list()
    failed_ids = list()
    for agent_id in agent_list:
        try:
            if agent_id not in common.system_agents.get():
                raise WazuhError(1701)
            affected_agents.append({'id': agent_id, 'key': Agent(agent_id).get_key()})
        except WazuhException as e:
            failed_ids.append(create_exception_dic(agent_id, e))

    result = {'affected_items': affected_agents,
              'failed_items': failed_ids,
              'str_priority': ['Obtained keys for all selected agents',
                               'Some agent keys were not obtained',
                               'No agent keys were obtained']}
    return result


@expose_resources(actions=["agent:delete"], resources=["agent:id:{agent_list}"],
                  post_proc_kwargs={'extra_fields': ['older_than'], 'exclude_codes': [1703]})
def delete_agents(agent_list=None, backup=False, purge=False, status="all", older_than="7d"):
    """Deletes a list of agents.

    :param agent_list: List of agents ID's.
    :param backup: Create backup before removing the agent.
    :param purge: Delete definitely from key store.
    :param older_than:  Filters out disconnected agents for longer than specified. Time in seconds | "[n_days]d" |
    "[n_hours]h" | "[n_minutes]m" | "[n_seconds]s". For never_connected agents, uses the register date.
    :param status: Filters by agent status: active, disconnected or never_connected. Multiples statuses separated
    by commas.
    :return: Dictionary with affected_agents (deleted agents), timeframe applied, failed_ids if it necessary
    (agents that could not be deleted), and a message.
    """
    failed_ids = list()
    affected_agents = list()
    if len(agent_list) != 0:
        db_query = WazuhDBQueryAgents(limit=None, select=["id"], filters={'older_than': older_than, 'status': status,
                                                                          'id': agent_list})
        data = db_query.run()
        can_purge_agents = list(map(operator.itemgetter('id'), data['items']))

        for agent_id in agent_list:
            try:
                if agent_id == "000":
                    raise WazuhError(1703)
                else:
                    my_agent = Agent(agent_id)
                    my_agent.load_info_from_db()
                    if agent_id not in can_purge_agents:
                        raise WazuhError(
                            1731,
                            extra_message="The agent has a status different to '{0}' or the specified time "
                                          "frame 'older_than {1}' does not apply".format(status, older_than)
                        )
                    my_agent.remove(backup, purge)
                    affected_agents.append(agent_id)
            except WazuhException as e:
                failed_ids.append(create_exception_dic(agent_id, e))

    result = {'affected_items': affected_agents,
              'failed_items': failed_ids,
              'str_priority': ['All selected agents were deleted',
                               'Some agents were not deleted',
                               'No agents were deleted']}

    return result


@expose_resources(actions=["agent:create"], resources=["*:*:*"], post_proc_func=None)
def add_agent(name=None, agent_id=None, key=None, ip='any', force_time=-1):
    """Adds a new Wazuh agent.

    :param name: name of the new agent.
    :param agent_id: id of the new agent.
    :param ip: IP of the new agent. It can be an IP, IP/NET or ANY.
    :param key: name of the new agent.
    :param force_time: Remove old agent with same IP if disconnected since <force_time> seconds.
    :return: Agent ID.
    """
    # Check length of agent name
    if len(name) > 128:
        raise WazuhError(1738)

    new_agent = Agent(name=name, ip=ip, id=agent_id, key=key, force=force_time)

    return {'id': new_agent.id, 'key': new_agent.key}


@expose_resources(actions=["group:read"], resources=["group:id:{group_list}"])
def get_groups(group_list=None, offset=0, limit=common.database_limit, sort_by=None, sort_ascending=True,
               search_text=None, complementary_search=False, search_in_fields=None, hash_algorithm='md5'):
    """Gets the existing groups.

    :param group_list: List of Group names.
    :param offset: First item to return.
    :param limit: Maximum number of items to return.
    :param sort_by: Fields to sort the items by
    :param sort_ascending: Sort in ascending (true) or descending (false) order
    :param search_text: Text to search
    :param complementary_search: Find items without the text to search
    :param search_in_fields: Fields to search in
    :param hash_algorithm: hash algorithm used to get mergedsum and configsum.
    :return: Dictionary: {'items': array of items, 'totalItems': Number of items (without applying the limit)}
    """

    # Connect DB
    db_global = glob(common.database_path_global)
    if not db_global:
        raise WazuhInternalError(1600)

    conn = Connection(db_global[0])

    # Group names
    affected_groups = list()
    failed_groups = list()
    for group_id in group_list:
        try:
            # Check if the group exists
            if group_id not in group_list:
                raise WazuhError(1710)
            full_entry = path.join(common.shared_path, group_id)

            # Get the id of the group
            query = "SELECT id FROM `group` WHERE name = :group_id"
            request = {'group_id': group_id}
            conn.execute(query, request)
            id_group = conn.fetch()

            if id_group is None:
                continue

            # Group count
            query = "SELECT {0} FROM belongs WHERE id_group = :id"
            request = {'id': id_group}
            conn.execute(query.format('COUNT(*)'), request)

            # merged.mg and agent.conf sum
            merged_sum = get_hash(path.join(full_entry, "merged.mg"), hash_algorithm)
            conf_sum = get_hash(path.join(full_entry, "agent.conf"), hash_algorithm)

            item = {'count': conn.fetch(), 'name': group_id}

            if merged_sum:
                item['mergedSum'] = merged_sum

            if conf_sum:
                item['configSum'] = conf_sum

            affected_groups.append(item)
        except WazuhException as e:
            failed_groups.append(create_exception_dic(group_id, e))

    data = process_array(affected_groups, search_text=search_text, search_in_fields=search_in_fields,
                         complementary_search=complementary_search, sort_by=sort_by, sort_ascending=sort_ascending,
                         offset=offset, limit=limit)

    result = {'affected_items': data,
              'total_affected_items': len(affected_groups),
              'failed_items': failed_groups,
              'str_priority': ['Obtained information about all selected groups',
                               'Some groups information was not obtained',
                               'No group information was obtained']}

    return result


@expose_resources(actions=["group:read"], resources=["group:id:{group_list}"], post_proc_func=None)
def get_group_files(group_list=None, offset=0, limit=common.database_limit, search_text=None, search_in_fields=None,
                    complementary_search=False, sort_by=None, sort_ascending=True, hash_algorithm='md5'):
    """Gets the group files.

    :param group_list: List of Group names.
    :param offset: First item to return.
    :param limit: Maximum number of items to return.
    :param sort_by: Fields to sort the items by
    :param sort_ascending: Sort in ascending (true) or descending (false) order
    :param search_text: Text to search
    :param complementary_search: Find items without the text to search
    :param search_in_fields: Fields to search in
    :param hash_algorithm: hash algorithm used to get mergedsum and configsum.
    :return: Dictionary: {'items': array of items, 'totalItems': Number of items (without applying the limit)}
    """
    # We access unique group_id from list, this may change if and when we decide to add option to get files for
    # a list of groups
    group_id = group_list[0]
    group_path = common.shared_path
    if group_id:
        if not Agent.group_exists(group_id):
            raise WazuhError(1710, extra_message=group_id)
        group_path = path.join(common.shared_path, group_id)

    if not path.exists(group_path):
        raise WazuhError(1006, extra_message=group_path)

    try:
        data = []
        for entry in listdir(group_path):
            item = dict()
            try:
                item['filename'] = entry
                item['hash'] = get_hash(path.join(group_path, entry), hash_algorithm)
                data.append(item)
            except (OSError, IOError):
                pass

        try:
            # ar.conf
            ar_path = path.join(common.shared_path, 'ar.conf')
            data.append({'filename': "ar.conf", 'hash': get_hash(ar_path, hash_algorithm)})
        except (OSError, IOError):
            pass

        return process_array(data, search_text=search_text, search_in_fields=search_in_fields,
                             complementary_search=complementary_search, sort_by=sort_by, sort_ascending=sort_ascending,
                             offset=offset, limit=limit)
    except WazuhError as e:
        raise e
    except Exception as e:
        raise WazuhInternalError(1727, extra_message=str(e))


@expose_resources(actions=["group:create"], resources=["*:*:*"], post_proc_func=None)
def create_group(group_id):
    """Creates a group.

    :param group_id: Group ID.
    :return: Confirmation message.
    """
    # Input Validation of group_id
    if not InputValidator().group(group_id):
        raise WazuhError(1722)

    group_path = path.join(common.shared_path, group_id)

    if group_id.lower() == "default" or path.exists(group_path):
        raise WazuhError(1711, extra_message=group_id)

    # Create group in /etc/shared
    group_def_path = path.join(common.shared_path, 'agent-template.conf')
    try:
        mkdir_with_mode(group_path)
        copyfile(group_def_path, path.join(group_path, 'agent.conf'))
        chown_r(group_path, common.ossec_uid(), common.ossec_gid())
        chmod_r(group_path, 0o660)
        chmod(group_path, 0o770)
        msg = "Group '{0}' created.".format(group_id)
    except Exception as e:
        raise WazuhInternalError(1005, extra_message=str(e))

    return msg


@expose_resources(actions=["group:delete"], resources=["group:id:{group_list}"],
                  post_proc_kwargs={'extra_affected': 'affected_agents', 'exclude_codes': [1712]})
def delete_groups(group_list=None):
    """Delete a list of groups and remove it from every agent assignments.

    :param group_list: List of Group names.
    :return: Confirmation message.
    """
    failed_groups = list()
    affected_groups = list()
    affected_agents = set()
    for group_id in group_list:
        try:
            agent_list = list(map(operator.itemgetter('id'),
                                  WazuhDBQueryMultigroups(group_id=group_id, limit=None).run()['items']))
            affected_agents_result = remove_agents_from_group(agent_list=agent_list, group_list=[group_id])
            if affected_agents_result['total_failed_items'] == 0:
                Agent.delete_single_group(group_id)
                affected_groups.append(group_id)
                affected_agents.update(affected_agents_result['affected_items'])
            else:
                raise WazuhError(4000)
        except WazuhException as e:
            failed_groups.append(create_exception_dic(group_id, e))

    result = {'affected_items': affected_groups,
              'failed_items': failed_groups,
              'affected_agents': sorted(affected_agents, key=int),
              'str_priority': ['All selected groups were deleted',
                               'Some groups were not deleted',
                               'No group was deleted']}

    return result


@expose_resources(actions=["group:modify_assignments"], resources=['group:id:{replace_list}'], post_proc_func=None)
@expose_resources(actions=["group:modify_assignments"], resources=['group:id:{group_list}'], post_proc_func=None)
@expose_resources(actions=["agent:modify_group"], resources=["agent:id:{agent_list}"],
                  post_proc_kwargs={'exclude_codes': [1703, 1751, 1752, 1753]})
def assign_agents_to_group(group_list=None, agent_list=None, replace=False, replace_list=None):
    """Assign a list of agents to a group

    :param group_list: List of Group names.
    :param agent_list: List of Agent IDs.
    :param replace: Whether to append new group to current agent's group or replace it.
    :param replace_list: List of Group names that can be replaced
    :return: Confirmation message.
    """
    failed_ids = list()
    affected_agents = list()
    group_id = group_list[0]

    # Check if the group exists
    if not Agent.group_exists(group_id):
        raise WazuhError(1710)

    for agent_id in agent_list:
        try:
            if agent_id not in common.system_agents.get():
                raise WazuhError(1701)
            if agent_id == "000":
                raise WazuhError(1703)
            Agent.add_group_to_agent(group_id, agent_id, force=True, replace=replace, replace_list=replace_list)
            affected_agents.append(agent_id)
        except WazuhException as e:
            failed_ids.append(create_exception_dic(agent_id, e))

    result = {'affected_items': affected_agents,
              'failed_items': failed_ids,
              'str_priority': ['All selected agents were assigned to {0}{1}'.format
                               (group_id, ' and removed from the other groups' if replace else ''),
                               'Some agents were not assigned to {0}{1}'.format
                               (group_id, ' and removed from the other groups' if replace else ''),
                               'No agents were assigned to {0}'.format(group_id)]}

    return result


@expose_resources(actions=["group:modify_assignments"], resources=['group:id:{group_list}'], post_proc_func=None)
@expose_resources(actions=["agent:modify_group"], resources=['agent:id:{agent_list}'], post_proc_func=None)
def remove_agent_from_group(group_list=None, agent_list=None):
    """Removes an agent assignment from a specified group

    :param group_list: List of Group names.
    :param agent_list: List of Agent IDs.
    :return: Confirmation message.
    """
    group_id = group_list[0]
    agent_id = agent_list[0]

    # Check if agent and group exist
    if agent_id not in common.system_agents.get():
        raise WazuhError(1701)
    if group_id not in common.system_groups.get():
        raise WazuhError(1710)

    return Agent.unset_single_group_agent(agent_id=agent_id, group_id=group_id, force=True)


@expose_resources(actions=["agent:modify_group"], resources=["agent:id:{agent_list}"], post_proc_func=None)
@expose_resources(actions=["group:modify_assignments"], resources=["group:id:{group_list}"],
                  post_proc_kwargs={'exclude_codes': [1734, 1745]})
def remove_agent_from_groups(agent_list=None, group_list=None):
    """Removes an agent assigment from a list of groups

    :param agent_list: List of agents ID's.
    :param group_list: List of Group names.
    :return: Confirmation message.
    """
    affected_groups = list()
    failed_groups = list()
    agent_id = agent_list[0]

    # Check if agent exists and it is not 000
    if agent_id == '000':
        raise WazuhError(1703)
    if agent_id not in common.system_agents.get():
        raise WazuhError(1701)

    # We move default group to last position in case it is contained in group_list. When an agent is removed from all
    # groups it is reverted to 'default'. We try default last to avoid removing it and then adding again.
    try:
        group_list.append(group_list.pop(group_list.index('default')))
    except ValueError:
        pass

    for group_id in group_list:
        try:
            if group_id not in common.system_groups.get():
                raise WazuhError(1710)
            Agent.unset_single_group_agent(agent_id=agent_id, group_id=group_id, force=True)
            affected_groups.append(group_id)
        except WazuhException as e:
            failed_groups.append(create_exception_dic(group_id, e))

    result = {'affected_items': affected_groups,
              'failed_items': failed_groups,
              'str_priority': ['Specified agent removed from shown groups',
                               'Specified agent could not be removed from some groups',
                               'Specified agent could not be removed from any group']}

    return result


@expose_resources(actions=["group:modify_assignments"], resources=["group:id:{group_list}"], post_proc_func=None)
@expose_resources(actions=["agent:modify_group"], resources=["agent:id:{agent_list}"],
                  post_proc_kwargs={'exclude_codes': [1703, 1734]})
def remove_agents_from_group(agent_list=None, group_list=None):
    """Remove a list of agents assignment from a specified group

    :param agent_list: List of agents ID's.
    :param group_list: List of Group names.
    :return: Confirmation message.
    """
    affected_agents = list()
    failed_agents = list()
    group_id = group_list[0]

    # Check if group exists
    if group_id not in common.system_groups.get():
        raise WazuhError(1710)

    for agent_id in agent_list:
        try:
            if agent_id == '000':
                raise WazuhError(1703)
            if agent_id not in common.system_agents.get():
                raise WazuhError(1701)
            Agent.unset_single_group_agent(agent_id=agent_id, group_id=group_id, force=True)
            affected_agents.append(agent_id)
        except WazuhException as e:
            failed_agents.append(create_exception_dic(agent_id, e))

    result = {'affected_items': affected_agents,
              'failed_items': failed_agents,
              'str_priority': [f'All selected agents were removed from group {group_id}',
                               f'Some agents were not removed from group {group_id}',
                               f'No agent was removed from group {group_id}']}

    return result


@expose_resources(actions=["agent:read"], resources=["agent:id:*"], post_proc_func=None)
def get_outdated_agents(agent_list=None, offset=None, limit=None, sort=None, search=None, select=None, q=None):
    """Gets the outdated agents.

    :param agent_list: List of agents ID's.
    :param offset: First item to return.
    :param limit: Maximum number of items to return.
    :param sort: Sorts the items. Format: {"fields":["field1","field2"],"order":"asc|desc"}.
    :param search: Looks for items with the specified string.
    :param select: Select fields to return. Format: {"fields":["field1","field2"]}.
    :param q: Defines query to filter in DB.
    :return: Dictionary: {'items': array of items, 'totalItems': Number of items (without applying the limit)}
    """
    filters = dict()
    filters['id'] = agent_list

    # Get manager version
    manager = Agent(id='000')
    manager.load_info_from_db()

    db_query = WazuhDBQueryAgents(offset=offset, limit=limit, sort=sort, search=search, select=select,
                                  query=f"version!={manager.version}" + (';' + q if q else ''), filters=filters)
    data = db_query.run()

    return data


@expose_resources(actions=["agent:upgrade"], resources=["agent:id:{agent_list}"], post_proc_func=None)
def upgrade_agents(agent_list=None, wpk_repo=None, version=None, force=False, chunk_size=None, use_http=False):
    """Read upgrade result output from agent.

    :param agent_list: List of agents ID's.
    :param wpk_repo: URL for WPK download
    :param version: Version to upgrade to
    :param force: force the update even if it is a downgrade
    :param chunk_size: size of each update chunk
    :param use_http: False for HTTPS protocol, True for HTTP protocol
    :return: Upgrade message.
    """
    # We access unique agent_id from list, this may change if and when we decide to add option to upgrade a list of
    # agents
    agent_id = agent_list[0]

    return Agent(agent_id).upgrade(wpk_repo=wpk_repo, version=version, force=True if int(force) == 1 else False,
                                   chunk_size=chunk_size, use_http=use_http)


@expose_resources(actions=["agent:upgrade"], resources=["agent:id:{agent_list}"], post_proc_func=None)
def get_upgrade_result(agent_list=None, timeout=3):
    """Read upgrade result output from agent.

    :param agent_list: List of agents ID's.
    :param timeout: Maximum time for the call to be considered failed
    :return: Upgrade result.
    """
    # We access unique agent_id from list, this may change if and when we decide to add option to upgrade a list of
    # agents
    agent_id = agent_list[0]

    return Agent(agent_id).upgrade_result(timeout=int(timeout))


@expose_resources(actions=["agent:upgrade"], resources=["agent:id:{agent_list}"], post_proc_func=None)
def upgrade_agents_custom(agent_list=None, file_path=None, installer=None):
    """Read upgrade result output from agent.

    :param agent_list: List of agents ID's.
    :param file_path: Path to the installation file
    :param installer: Selected installer
    :return: Upgrade message.
    """
    if not file_path or not installer:
        raise WazuhInternalError(1307)

    # We access unique agent_id from list, this may change if and when we decide to add option to upgrade a list of
    # agents
    agent_id = agent_list[0]

    return Agent(agent_id).upgrade_custom(file_path=file_path, installer=installer)


@expose_resources(actions=["agent:read"], resources=["agent:id:{agent_list}"], post_proc_func=None)
def get_agent_config(agent_list=None, component=None, config=None):
    """Read selected configuration from agent.

    :param agent_list: List of agents ID's.
    :param component: Selected component
    :param config: Configuration to get, written on disk
    :return: Loaded configuration in JSON.
    """
    # We access unique agent_id from list, this may change if and when we decide a final way to handle get responses
    # with failed ids and a list of agents
    agent_id = agent_list[0]
    my_agent = Agent(agent_id)
    my_agent.load_info_from_db()

    if my_agent.status != "active":
        raise WazuhError(1740)

    return my_agent.getconfig(component=component, config=config)


@expose_resources(actions=["agent:read"], resources=["agent:id:{agent_list}"])
def get_agents_sync_group(agent_list=None):
    """Get agents configuration sync status.

    :param agent_list: List of agents ID's.
    :return Sync status
    """
    failed_ids = list()
    affected_agents = list()
    for agent_id in agent_list:
        try:
            if agent_id == "000":
                raise WazuhError(1703)
            else:
                # Check if agent exists and it is active
                agent_info = Agent(agent_id).get_basic_information()
                # Check if it has a multigroup
                if len(agent_info['group']) > 1:
                    multi_group = ','.join(agent_info['group'])
                    multi_group = hashlib.sha256(multi_group.encode()).hexdigest()[:8]
                    group_merged_path = path.join(common.multi_groups_path, multi_group, "merged.mg")
                else:
                    group_merged_path = path.join(common.shared_path, agent_info['group'][0], "merged.mg")
                affected_agents.append({'id': agent_id, 'synced': md5(group_merged_path) == agent_info['mergedSum']})
        except (IOError, KeyError):
            # The file couldn't be opened and therefore the group has not been synced
            affected_agents.append({'id': agent_id, 'synced': False})
        except WazuhException as e:
            failed_ids.append(create_exception_dic(agent_id, e))

    result = {'affected_items': affected_agents,
              'failed_items': failed_ids,
              'str_priority': ['Sync info shown for all selected agents.',
                               'Could not show sync info for some selected agents.',
                               'No sync info shown']}

    return result


@expose_resources(actions=["group:read"], resources=["group:id:{group_list}"], post_proc_func=None)
def get_file_conf(group_list=None, type_conf=None, return_format=None, filename=None):
    """ Reads configuration file for specified group

    :param group_list: List of Group names.
    :param type_conf: Type of file
    :param return_format: Format of the answer (xml or json)
    :param filename: Filename to read config from.
    :return: agent.conf as dictionary.
    """
    # We access unique group_id from list, this may change if and when we decide to add option to get configuration
    # files for a list of groups
    group_id = group_list[0]

    return configuration.get_file_conf(filename, group_id=group_id, type_conf=type_conf, return_format=return_format)


@expose_resources(actions=["group:read"], resources=["group:id:{group_list}"], post_proc_func=None)
def get_agent_conf(group_list=None, filename='agent.conf'):
    """ Reads agent conf for specified group

    :param group_list: List of Group names.
    :param filename: Filename to read config from.
    :return: agent.conf as dictionary.
    """
    # We access unique group_id from list, this may change if and when we decide to add option to get agent conf for
    # a list of groups
    group_id = group_list[0]

    return configuration.get_agent_conf(group_id=group_id, filename=filename)['items']


@expose_resources(actions=["group:update_config"], resources=["group:id:{group_list}"], post_proc_func=None)
def upload_group_file(group_list=None, file_data=None, file_name='agent.conf'):
    """Updates a group file

    :param group_list: List of Group names.
    :param file_data: Relative path of temporary file to upload
    :param file_name: File name to update
    :return: Confirmation message in string
    """
    # We access unique group_id from list, this may change if and when we decide to add option to update files for
    # a list of groups
    group_id = group_list[0]

    return configuration.upload_group_file(group_id, file_data, file_name=file_name)<|MERGE_RESOLUTION|>--- conflicted
+++ resolved
@@ -16,11 +16,7 @@
 from wazuh.exception import WazuhError, WazuhInternalError, WazuhException, create_exception_dic
 from wazuh.rbac.decorators import expose_resources
 from wazuh.utils import chmod_r, chown_r, get_hash, mkdir_with_mode, md5, process_array
-<<<<<<< HEAD
-from wazuh.core.core_agent import Agent
 from wazuh.results import AffectedItemsWazuhResult
-=======
->>>>>>> 3bccfd7a
 
 
 @expose_resources(actions=["agent:read"], resources=["agent:id:*"], post_proc_func=None)
@@ -92,15 +88,10 @@
     :param agent_list: List of agents ID's.
     :return: Message.
     """
-<<<<<<< HEAD
     result = AffectedItemsWazuhResult(none_msg='Could not send command to any agent',
                                       all_msg='Restart command sent to all agents',
                                       some_msg='Could not send command to some agents')
 
-=======
-    affected_agents = list()
-    failed_agents = list()
->>>>>>> 3bccfd7a
     for agent_id in agent_list:
         try:
             if agent_id == "000":
@@ -108,19 +99,9 @@
             Agent(agent_id).restart()
             result.affected_items.append(agent_id)
         except WazuhException as e:
-<<<<<<< HEAD
             result.add_failed_item(id_=agent_id, error=e)
 
     return result
-=======
-            failed_agents.append(create_exception_dic(agent_id, e))
-
-    return {'affected_items': affected_agents,
-            'failed_items': failed_agents,
-            'str_priority': ['Restart command sent to shown agents',
-                             'Could not send command to some agents',
-                             'Could not send command to any agent']}
->>>>>>> 3bccfd7a
 
 
 @expose_resources(actions=["agent:read"], resources=["agent:id:{agent_list}"])
