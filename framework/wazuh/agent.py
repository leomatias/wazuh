#!/usr/bin/env python

# Created by Wazuh, Inc. <info@wazuh.com>.
# This program is a free software; you can redistribute it and/or modify it under the terms of GPLv2

from wazuh.utils import execute, cut_array, sort_array, search_array, chmod_r, chown_r, WazuhVersion, plain_dict_to_nested_dict
from wazuh.exception import WazuhException
from wazuh.ossec_queue import OssecQueue
from wazuh.ossec_socket import OssecSocket
from wazuh.database import Connection
from wazuh.InputValidator import InputValidator
from wazuh import manager
from wazuh import common
from glob import glob
from datetime import date, datetime, timedelta
from base64 import b64encode
from shutil import copyfile, move, copytree
from time import time
from platform import platform
from os import remove, chown, chmod, path, makedirs, rename, urandom, listdir, stat
from pwd import getpwnam
from grp import getgrnam
from time import time, sleep
import socket
import hashlib
from operator import setitem

try:
    from urllib2 import urlopen, URLError, HTTPError
except ImportError:
    from urllib.request import urlopen, URLError, HTTPError

def create_exception_dic(id, e):
    """
    Creates a dictionary with a list of agent ids and it's error codes.
    """
    exception_dic = {}
    exception_dic['id'] = id
    exception_dic['error'] = {'message': e.message, 'code': e.code}
    return exception_dic

class Agent:
    """
    OSSEC Agent object.
    """

    def __init__(self, id=None, name=None, ip=None, key=None, force=-1):
        """
        Initialize an agent.
        'id': When the agent exists
        'name' and 'ip': Add an agent (generate id and key automatically)
        'name', 'ip' and 'force': Add an agent (generate id and key automatically), removing old agent with same IP if disconnected since <force> seconds.
        'name', 'ip', 'id', 'key': Insert an agent with an existent id and key
        'name', 'ip', 'id', 'key', 'force': Insert an agent with an existent id and key, removing old agent with same IP if disconnected since <force> seconds.
        """
        self.id            = id
        self.name          = name
        self.ip            = ip
        self.internal_key  = key
        self.os            = {}
        self.version       = None
        self.dateAdd       = None
        self.lastKeepAlive = None
        self.status        = None
        self.key           = None
        self.configSum     = None
        self.mergedSum     = None
        self.group         = None
        self.manager_host  = None

        # if the method has only been called with an ID parameter, no new agent should be added.
        # Otherwise, a new agent must be added
        if name != None and ip != None:
            self._add(name=name, ip=ip, id=id, key=key, force=force)

    def __str__(self):
        return str(self.to_dict())

    def to_dict(self):
        dictionary = {'id': self.id, 'name': self.name, 'ip': self.ip, 'internal_key': self.internal_key, 'os': self.os, 'version': self.version, 'dateAdd': self.dateAdd, 'lastKeepAlive': self.lastKeepAlive, 'status': self.status, 'key': self.key, 'configSum': self.configSum, 'mergedSum': self.mergedSum, 'group': self.group, 'manager_host': self.manager_host }

        return dictionary

    @staticmethod
    def calculate_status(last_keep_alive, pending):
        """
        Calculates state based on last keep alive
        """
        if last_keep_alive == 0 or not last_keep_alive:
            return "Never connected"
        else:
            limit_seconds = 600*3 + 30
            last_date = datetime.strptime(last_keep_alive, '%Y-%m-%d %H:%M:%S')
            difference = (datetime.now() - last_date).total_seconds()

            if difference < limit_seconds:
                if pending:
                    return "Pending"
                else:
                    return "Active"
            else:
                return "Disconnected"

    def _load_info_from_DB(self, select=None):
        """
        Gets attributes of existing agent.
        """

        db_global = glob(common.database_path_global)
        if not db_global:
            raise WazuhException(1600)

        conn = Connection(db_global[0])
        pending = True

        # Query
        query = "SELECT {0} FROM agent WHERE id = :id"
        request = {'id': self.id}

        valid_select_fields = {"id", "name", "ip", "key", "version", "date_add",
                               "last_keepalive", "config_sum", "merged_sum",
                               "group", "manager_host", "os_name", "os_version",
                               "os_major", "os_minor", "os_codename", "os_build",
                               "os_platform", "os_uname"}
        # we need to retrieve the fields that are used to compute other fields from the DB
        select_fields = {'id', 'version', 'last_keepalive'}

        # Select
        if select:
            if not set(select['fields']).issubset(valid_select_fields):
                incorrect_fields = map(lambda x: str(x), set(select['fields']) - valid_select_fields)
                raise WazuhException(1724, "Allowed select fields: {0}. Fields {1}".\
                        format(valid_select_fields, incorrect_fields))
            select_fields |= set(select['fields'])
        else:
            select_fields = valid_select_fields

        select_fields = list(select_fields)
        try:
            select_fields[select_fields.index("group")] = "`group`"
        except ValueError as e:
            pass

        conn.execute(query.format(','.join(select_fields)), request)
        db_data = conn.fetch()
        if db_data is None:
            raise WazuhException(1701)

        no_result = True
        for field,value in zip(select_fields, db_data):
            no_result = False

            if field == 'id' and value != None:
                self.id = str(value).zfill(3)
            if field == 'name' and value != None:
                self.name = value
            if field == 'ip' and value != None:
                self.ip = value
            if field == 'internal_key' and value != None:
                self.internal_key = value
            if field == 'version' and value != None:
                self.version = value
                pending = False if self.version != "" else True
            if field == 'date_add' and value != None:
                self.dateAdd = value
            if field == 'last_keepalive':
                if value != None:
                    self.lastKeepAlive = value
                else:
                    self.lastKeepAlive = 0
            if field == 'configSum' and value != None:
                self.configSum = value
            if field == 'mergedSum' and value != None:
                self.mergedSum = value
            if field == '`group`' and value != None:
                self.group = value
            if field == 'manager_host' and value != None:
                self.manager_host = value
            if field == 'os_name' and value != None:
                self.os['name'] = value
            if field == 'os_version' and value != None:
                self.os['version'] = value
            if field == 'os_major' and value != None:
                self.os['major'] = value
            if field == 'os_minor' and value != None:
                self.os['minor'] = value
            if field == 'os_codename' and value != None:
                self.os['codename'] = value
            if field == 'os_build' and value != None:
                self.os['build'] = value
            if field == 'os_platform' and value != None:
                self.os['platform'] = value
            if field == 'os_uname' and value != None:
                self.os['uname'] = value
                if "x86_64" in self.os['uname']:
                    self.os['arch'] = "x86_64"
                elif "i386" in self.os['uname']:
                    self.os['arch'] = "i386"
                elif "i686" in self.os['uname']:
                    self.os['arch'] = "i686"
                elif "sparc" in self.os['uname']:
                    self.os['arch'] = "sparc"
                elif "amd64" in self.os['uname']:
                    self.os['arch'] = "amd64"
                elif "ia64" in self.os['uname']:
                    self.os['arch'] = "ia64"
                elif "AIX" in self.os['uname']:
                    self.os['arch'] = "AIX"
                elif "armv6" in self.os['uname']:
                    self.os['arch'] = "armv6"
                elif "armv7" in self.os['uname']:
                    self.os['arch'] = "armv7"

        if self.id != "000":
            self.status = Agent.calculate_status(self.lastKeepAlive, pending)
        else:
            self.status = 'Active'
            self.ip = '127.0.0.1'

        if no_result:
            raise WazuhException(1701, self.id)


    def get_basic_information(self, select=None):
        """
        Gets public attributes of existing agent.
        """
        self._load_info_from_DB(select)

        select_fields = {'id', 'last_keepalive', 'status', 'version'} if select is None else select['fields']

        info = {}

        if self.id and 'id' in select_fields:
            info['id'] = self.id
        if self.name:
            info['name'] = self.name
        if self.ip:
            info['ip'] = self.ip
        #if self.internal_key:
        #    info['internal_key'] = self.internal_key
        if self.os:
            os_no_empty = dict((k, v) for k, v in self.os.items() if v)
            if os_no_empty:
                info['os'] = os_no_empty
        if self.version and 'version' in select_fields:
            info['version'] = self.version
        if self.dateAdd:
            info['dateAdd'] = self.dateAdd
        if self.lastKeepAlive and 'last_keepalive' in select_fields:
            info['lastKeepAlive'] = self.lastKeepAlive
        if self.status and 'status' in select_fields:
            info['status'] = self.status
        if self.configSum:
            info['configSum'] = self.configSum
        if self.mergedSum:
            info['mergedSum'] = self.mergedSum
        #if self.key:
        #    info['key'] = self.key
        if self.group:
            info['group'] = self.group
        if self.manager_host:
            info['manager_host'] = self.manager_host

        return info

    def get_key(self):
        """
        Gets agent key.

        :return: Agent key.
        """

        self._load_info_from_DB()
        if self.id != "000":
            str_key = "{0} {1} {2} {3}".format(self.id, self.name, self.ip, self.internal_key)
            self.key = b64encode(str_key.encode()).decode()
        else:
            self.key = ""

        return self.key

    def restart(self):
        """
        Restarts the agent.

        :return: Message generated by OSSEC.
        """

        if self.id == "000":
            raise WazuhException(1703)
        else:
            # Check if agent exists and it is active
            agent_info = self.get_basic_information()

            if self.status.lower() != 'active':
                raise WazuhException(1707, '{0} - {1}'.format(self.id, self.status))

            oq = OssecQueue(common.ARQUEUE)
            ret_msg = oq.send_msg_to_agent(OssecQueue.RESTART_AGENTS, self.id)
            oq.close()

        return ret_msg

    def remove(self, backup=False, purge=False):
        """
        Deletes the agent.

        :param backup: Create backup before removing the agent.
        :param purge: Delete definitely from key store.
        :return: Message.
        """

        manager_status = manager.status()
        if 'ossec-authd' not in manager_status or manager_status['ossec-authd'] != 'running':
            data = self._remove_manual(backup, purge)
        else:
            data = self._remove_authd(purge)

        return data

    def _remove_authd(self, purge=False):
        """
        Deletes the agent.

        :param backup: Create backup before removing the agent.
        :param purge: Delete definitely from key store.
        :return: Message.
        """

        msg = { "function": "remove", "arguments": { "id": str(self.id).zfill(3), "purge": purge } }

        authd_socket = OssecSocket(common.AUTHD_SOCKET)
        authd_socket.send(msg)
        data = authd_socket.receive()
        authd_socket.close()

        return data

    def _remove_manual(self, backup=False, purge=False):
        """
        Deletes the agent.
        :param backup: Create backup before removing the agent.
        :param purge: Delete definitely from key store.
        :return: Message.
        """

        # Get info from DB
        self._load_info_from_DB()

        f_keys_temp = '{0}.tmp'.format(common.client_keys)
        open(f_keys_temp, 'a').close()

        ossec_uid = getpwnam("ossec").pw_uid
        ossec_gid = getgrnam("ossec").gr_gid
        f_keys_st = stat(common.client_keys)
        chown(f_keys_temp, ossec_uid, ossec_gid)
        chmod(f_keys_temp, f_keys_st.st_mode)

        f_tmp = open(f_keys_temp, 'w')
        agent_found = False
        with open(common.client_keys) as f_k:
            for line in f_k.readlines():
                line_data = line.strip().split(' ')  # 0 -> id, 1 -> name, 2 -> ip, 3 -> key

                if self.id == line_data[0] and line_data[1][0] not in ('#!'):
                    if not purge:
                        f_tmp.write('{0} !{1} {2} {3}\n'.format(line_data[0], line_data[1], line_data[2], line_data[3]))

                    agent_found = True
                else:
                    f_tmp.write(line)
        f_tmp.close()

        if not agent_found:
            remove(f_keys_temp)
            raise WazuhException(1701, self.id)

        # Overwrite client.keys
        move(f_keys_temp, common.client_keys)

        # Remove rid file
        rids_file = '{0}/queue/rids/{1}'.format(common.ossec_path, self.id)
        if path.exists(rids_file):
            remove(rids_file)

        if not backup:
            # Remove agent files
            agent_files = []
            agent_files.append('{0}/queue/agent-info/{1}-{2}'.format(common.ossec_path, self.name, self.ip))
            agent_files.append('{0}/queue/syscheck/({1}) {2}->syscheck'.format(common.ossec_path, self.name, self.ip))
            agent_files.append('{0}/queue/syscheck/.({1}) {2}->syscheck.cpt'.format(common.ossec_path, self.name, self.ip))
            agent_files.append('{0}/queue/syscheck/({1}) {2}->syscheck-registry'.format(common.ossec_path, self.name, self.ip))
            agent_files.append('{0}/queue/syscheck/.({1}) {2}->syscheck-registry.cpt'.format(common.ossec_path, self.name, self.ip))
            agent_files.append('{0}/queue/rootcheck/({1}) {2}->rootcheck'.format(common.ossec_path, self.name, self.ip))
            agent_files.append('{0}/queue/agent-groups/{1}'.format(common.ossec_path, self.id))

            for agent_file in agent_files:
                if path.exists(agent_file):
                    remove(agent_file)
        else:
            # Create backup directory
            # /var/ossec/backup/agents/yyyy/Mon/dd/id-name-ip[tag]
            date_part = date.today().strftime('%Y/%b/%d')
            main_agent_backup_dir = '{0}/agents/{1}/{2}-{3}-{4}'.format(common.backup_path, date_part, self.id, self.name, self.ip)
            agent_backup_dir = main_agent_backup_dir

            not_agent_dir = True
            i = 0
            while not_agent_dir:
                if path.exists(agent_backup_dir):
                    i += 1
                    agent_backup_dir = '{0}-{1}'.format(main_agent_backup_dir, str(i).zfill(3))
                else:
                    makedirs(agent_backup_dir)
                    chmod_r(agent_backup_dir, 0o750)
                    not_agent_dir = False

            # Move agent file
            agent_files = []
            agent_files.append(['{0}/queue/agent-info/{1}-{2}'.format(common.ossec_path, self.name, self.ip), '{0}/agent-info'.format(agent_backup_dir)])
            agent_files.append(['{0}/queue/syscheck/({1}) {2}->syscheck'.format(common.ossec_path, self.name, self.ip), '{0}/syscheck'.format(agent_backup_dir)])
            agent_files.append(['{0}/queue/syscheck/.({1}) {2}->syscheck.cpt'.format(common.ossec_path, self.name, self.ip), '{0}/syscheck.cpt'.format(agent_backup_dir)])
            agent_files.append(['{0}/queue/syscheck/({1}) {2}->syscheck-registry'.format(common.ossec_path, self.name, self.ip), '{0}/syscheck-registry'.format(agent_backup_dir)])
            agent_files.append(['{0}/queue/syscheck/.({1}) {2}->syscheck-registry.cpt'.format(common.ossec_path, self.name, self.ip), '{0}/syscheck-registry.cpt'.format(agent_backup_dir)])
            agent_files.append(['{0}/queue/rootcheck/({1}) {2}->rootcheck'.format(common.ossec_path, self.name, self.ip), '{0}/rootcheck'.format(agent_backup_dir)])
            agent_files.append(['{0}/queue/agent-groups/{1}'.format(common.ossec_path, self.id), '{0}/agent-group'.format(agent_backup_dir)])

            for agent_file in agent_files:
                if path.exists(agent_file[0]) and not path.exists(agent_file[1]):
                    rename(agent_file[0], agent_file[1])

        return 'Agent deleted successfully.'

    def _add(self, name, ip, id=None, key=None, force=-1):
        """
        Adds an agent to OSSEC.
        2 uses:
            - name and ip [force]: Add an agent like manage_agents (generate id and key).
            - name, ip, id, key [force]: Insert an agent with an existing id and key.

        :param name: name of the new agent.
        :param ip: IP of the new agent. It can be an IP, IP/NET or ANY.
        :param id: ID of the new agent.
        :param key: Key of the new agent.
        :param force: Remove old agents with same IP if disconnected since <force> seconds
        :return: Agent ID.
        """
        manager_status = manager.status()
        if 'ossec-authd' not in manager_status or manager_status['ossec-authd'] != 'running':
            data = self._add_manual(name, ip, id, key, force)
        else:
            data = self._add_authd(name, ip, id, key, force)

        return data

    def _add_authd(self, name, ip, id=None, key=None, force=-1):
        """
        Adds an agent to OSSEC using authd.
        2 uses:
            - name and ip [force]: Add an agent like manage_agents (generate id and key).
            - name, ip, id, key [force]: Insert an agent with an existing id and key.

        :param name: name of the new agent.
        :param ip: IP of the new agent. It can be an IP, IP/NET or ANY.
        :param id: ID of the new agent.
        :param key: Key of the new agent.
        :param force: Remove old agents with same IP if disconnected since <force> seconds
        :return: Agent ID.
        """

        # Check arguments
        if id:
            id = id.zfill(3)

        ip = ip.lower()

        if key and len(key) < 64:
            raise WazuhException(1709)

        force = force if type(force) == int else int(force)

        msg = ""
        if name and ip:
            if id and key:
                msg = { "function": "add", "arguments": { "name": name, "ip": ip, "force": force } }
            else:
                msg = { "function": "add", "arguments": { "name": name, "ip": ip, "id": id, "key": key, "force": force } }

        authd_socket = OssecSocket(common.AUTHD_SOCKET)
        authd_socket.send(msg)
        data = authd_socket.receive()
        authd_socket.close()

        self.id = data['id']

    def _add_manual(self, name, ip, id=None, key=None, force=-1):
        """
        Adds an agent to OSSEC manually.
        2 uses:
            - name and ip [force]: Add an agent like manage_agents (generate id and key).
            - name, ip, id, key [force]: Insert an agent with an existing id and key.

        :param name: name of the new agent.
        :param ip: IP of the new agent. It can be an IP, IP/NET or ANY.
        :param id: ID of the new agent.
        :param key: Key of the new agent.
        :param force: Remove old agents with same IP if disconnected since <force> seconds
        :return: Agent ID.
        """

        # Check arguments
        if id:
            id = id.zfill(3)

        ip = ip.lower()

        if key and len(key) < 64:
            raise WazuhException(1709)

        force = force if type(force) == int else int(force)

        # Check manager name
        db_global = glob(common.database_path_global)
        if not db_global:
            raise WazuhException(1600)

        conn = Connection(db_global[0])
        conn.execute("SELECT name FROM agent WHERE (id = 0)")
        manager_name = str(conn.fetch()[0])

        if name == manager_name:
            raise WazuhException(1705, name)

        # Check if ip, name or id exist in client.keys
        last_id = 0
        with open(common.client_keys) as f_k:
            for line in f_k.readlines():
                if not line.strip():  # ignore empty lines
                    continue

                if line[0] in ('# '):  # starts with # or ' '
                    continue

                line_data = line.strip().split(' ')  # 0 -> id, 1 -> name, 2 -> ip, 3 -> key

                line_id = int(line_data[0])
                if last_id < line_id:
                    last_id = line_id

                if line_data[1][0] in ('#!'):  # name starts with # or !
                    continue

                check_remove = 0
                if id and id == line_data[0]:
                    raise WazuhException(1708, id)
                if name == line_data[1]:
                    if force < 0:
                        raise WazuhException(1705, name)
                    else:
                        check_remove = 1
                if ip != 'any' and ip == line_data[2]:
                    if force < 0:
                        raise WazuhException(1706, ip)
                    else:
                        check_remove = 2

                if check_remove:
                    if force == 0 or Agent.check_if_delete_agent(line_data[0], force):
                        Agent.remove_agent(line_data[0], backup=True)
                    else:
                        if check_remove == 1:
                            raise WazuhException(1705, name)
                        else:
                            raise WazuhException(1706, ip)

        if not id:
            agent_id = str(last_id + 1).zfill(3)
        else:
            agent_id = id

        if not key:
            # Generate key
            epoch_time = int(time())
            str1 = "{0}{1}{2}".format(epoch_time, name, platform())
            str2 = "{0}{1}".format(ip, agent_id)
            hash1 = hashlib.md5(str1.encode())
            hash1.update(urandom(64))
            hash2 = hashlib.md5(str2.encode())
            hash1.update(urandom(64))
            agent_key = hash1.hexdigest() + hash2.hexdigest()
        else:
            agent_key = key

        # Tmp file
        f_keys_temp = '{0}.tmp'.format(common.client_keys)
        open(f_keys_temp, 'a').close()

        ossec_uid = getpwnam("ossec").pw_uid
        ossec_gid = getgrnam("ossec").gr_gid
        f_keys_st = stat(common.client_key)
        chown(f_keys_temp, ossec_uid, ossec_gid)
        chmod(f_keys_temp, f_keys_st.st_mode)

        copyfile(common.client_keys, f_keys_temp)

        # Write key
        with open(f_keys_temp, 'a') as f_kt:
            f_kt.write('{0} {1} {2} {3}\n'.format(agent_id, name, ip, agent_key))

        # Overwrite client.keys
        move(f_keys_temp, common.client_keys)

        self.id = agent_id

    def _remove_single_group(self, group_id):
        """
        Remove the group in every agent.

        :param group_id: Group ID.
        :return: Confirmation message.
        """

        if group_id.lower() == "default":
            raise WazuhException(1712)

        if not self.group_exists(group_id):
            raise WazuhException(1710, group_id)

        ids = []

        # Remove agent group
        agents = self.get_agent_group(group_id=group_id, limit=None)
        for agent in agents['items']:
            self.unset_group(agent['id'])
            ids.append(agent['id'])

        # Remove group directory
        group_path = "{0}/{1}".format(common.shared_path, group_id)
        group_backup = "{0}/groups/{1}_{2}".format(common.backup_path, group_id, int(time()))
        if path.exists(group_path):
            move(group_path, group_backup)

        msg = "Group '{0}' removed.".format(group_id)

        return {'msg': msg, 'affected_agents': ids}


    @staticmethod
    def get_agents_overview(status="all", os_platform="all", os_version="all", manager_host="all", offset=0, limit=common.database_limit, sort=None, search=None, select=None):
        """
        Gets a list of available agents with basic attributes.

        :param status: Filters by agent status: Active, Disconnected or Never connected.
        :param os_platform: Filters by OS platform.
        :param os_version: Filters by OS version.
        :param manager_host: Filters by manager hostname to which agents are connected.
        :param offset: First item to return.
        :param limit: Maximum number of items to return.
        :param sort: Sorts the items. Format: {"fields":["field1","field2"],"order":"asc|desc"}.
        :param select: Select fields to return. Format: {"fields":["field1","field2"]}.
        :param search: Looks for items with the specified string.
        :return: Dictionary: {'items': array of items, 'totalItems': Number of items (without applying the limit)}
        """

        db_global = glob(common.database_path_global)
        if not db_global:
            raise WazuhException(1600)

        conn = Connection(db_global[0])

        # Query
        query = "SELECT {0} FROM agent"
        fields = {'id': 'id', 'name': 'name', 'ip': 'ip', 'status': 'last_keepalive',
                  'os.name': 'os_name', 'os.version': 'os_version', 'os.platform': 'os_platform',
                  'version': 'version', 'manager_host': 'manager_host', 'date_add': 'date_add'}
        valid_select_fields = {"id", "name", "ip", "last_keepalive", "os_name", "os_version", "node_name",
                               "os_platform", "version", "manager_host", "date_add", 'status'}
        select_fields = {'id', 'version', 'last_keepalive'}
        search_fields = {"id", "name", "ip", "os_name", "os_version", "os_platform", "manager_host"}
        request = {}
        if select:
            if not set(select['fields']).issubset(valid_select_fields):
                incorrect_fields = map(lambda x: str(x), set(select['fields']) - valid_select_fields)
                raise WazuhException(1724, "Allowed select fields: {0}. Fields {1}".\
                                    format(valid_select_fields, incorrect_fields))
            select_fields |= set(select['fields'])
        else:
            valid_select_fields.remove('node_name') # only return node_type if asked
            select_fields = valid_select_fields

        set_select_fields = set(select['fields']) if select else select_fields

        if status != "all":
            limit_seconds = 600*3 + 30
            result = datetime.now() - timedelta(seconds=limit_seconds)
            request['time_active'] = result.strftime('%Y-%m-%d %H:%M:%S')

            if status.lower() == 'active':
                query += ' AND (last_keepalive >= :time_active or id = 0)'
            elif status.lower() == 'disconnected':
                query += ' AND last_keepalive < :time_active'
            elif status.lower() == "never connected":
                query += ' AND last_keepalive IS NULL AND id != 0'

        if os_platform != "all":
            request['os_platform'] = os_platform
            query += ' AND os_platform = :os_platform'
        if os_version != "all":
            request['os_version'] = os_version
            query += ' AND os_version = :os_version'
        if manager_host != "all":
            request['manager_host'] = manager_host
            query += ' AND manager_host = :manager_host'

        # Search
        if search:
            query += " AND NOT" if bool(search['negation']) else ' AND'
            query += " (" + " OR ".join(x + ' LIKE :search' for x in search_fields) + " )"
            request['search'] = '%{0}%'.format(int(search['value']) if search['value'].isdigit()
                                                                    else search['value'])

        if "FROM agent AND" in query:
            query = query.replace("FROM agent AND", "FROM agent WHERE")

        # Count
        conn.execute(query.format('COUNT(*)'), request)
        data = {'totalItems': conn.fetch()[0]}

        # Sorting
        if sort:
            if sort['fields']:
                allowed_sort_fields = fields.keys()
                # Check if every element in sort['fields'] is in allowed_sort_fields.
                if not set(sort['fields']).issubset(allowed_sort_fields):
                    raise WazuhException(1403, 'Allowed sort fields: {0}. Fields: {1}'.format(allowed_sort_fields, sort['fields']))

                order_str_fields = []
                for i in sort['fields']:
                    # Order by status ASC is the same that order by last_keepalive DESC.
                    if i == 'status':
                        str_order = "desc" if sort['order'] == 'asc' else "asc"
                        order_str_field = '{0} {1}'.format(fields[i], str_order)
                    # Order by version is order by major and minor
                    elif i == 'os.version':
                        order_str_field = "CAST(os_major AS INTEGER) {0}, CAST(os_minor AS INTEGER) {0}".format(sort['order'])
                    else:
                        order_str_field = '{0} {1}'.format(fields[i], sort['order'])

                    order_str_fields.append(order_str_field)

                query += ' ORDER BY ' + ','.join(order_str_fields)
            else:
                query += ' ORDER BY id {0}'.format(sort['order'])
        else:
            query += ' ORDER BY id ASC'


        if limit:
            query += ' LIMIT :offset,:limit'
            request['offset'] = offset
            request['limit'] = limit

        conn.execute(query.format(','.join(select_fields)), request)

        data['items'] = []

        for tuple in conn:
            data_tuple = {}
            lastKeepAlive = 0
            pending = True
            os = {}
            for field, value in zip(select_fields, tuple):

                if value != None and field == 'id':
                    data_tuple['id'] = str(value).zfill(3)
                if value != None and field == 'name' and field in set_select_fields:
                    data_tuple['name'] = value
                if value != None and field == 'ip' and field in set_select_fields:
                    data_tuple['ip'] = value

                if value != None and field == 'last_keepalive':
                    lastKeepAlive = value

                if value != None and field == 'os_name' and field in set_select_fields:
                    os['name'] = value
                if value != None and field == 'os_version' and field in set_select_fields:
                    os['version'] = value
                if value != None and field == 'os_platform' and field in set_select_fields:
                    os['platform'] = value

                if value != None and field == 'version':
                    pending = False if value != "" else True
                    if field in set_select_fields:
                        data_tuple['version'] = value

                if value != None and field == 'manager_host' and field in set_select_fields:
                    data_tuple['manager_host'] = value

                if value != None and field == 'date_add' and field in set_select_fields:
                    data_tuple['dateAdd'] = value

                if value != None and field == 'node_name' and field in set_select_fields:
                    data_tuple['node_name'] = value

            if os:
                os_no_empty = dict((k, v) for k, v in os.items() if v)
                if os_no_empty:
                    data_tuple['os'] = os_no_empty

            if 'status' in set_select_fields:
                if data_tuple['id'] == "000":
                    data_tuple['status'] = "Active"
                else:
                    data_tuple['status'] = Agent.calculate_status(lastKeepAlive, pending)

            if 'ip' in set_select_fields and data_tuple['id'] == "000":
                data_tuple['ip'] = '127.0.0.1'

            data['items'].append(data_tuple)

        return data

    @staticmethod
    def get_agents_summary():
        """
        Counts the number of agents by status.

        :return: Dictionary with keys: total, Active, Disconnected, Never connected
        """

        db_global = glob(common.database_path_global)
        if not db_global:
            raise WazuhException(1600)

        conn = Connection(db_global[0])

        # Query
        query_all = "SELECT COUNT(*) FROM agent"

        query = "SELECT COUNT(*) FROM agent WHERE {0}"
        request = {}
        query_active = query.format('(last_keepalive >= :time_active or id = 0)')
        query_disconnected = query.format('last_keepalive < :time_active')
        query_never = query.format('last_keepalive IS NULL AND id != 0')

        limit_seconds = 600*3 + 30
        result = datetime.now() - timedelta(seconds=limit_seconds)
        request['time_active'] = result.strftime('%Y-%m-%d %H:%M:%S')

        conn.execute(query_all)
        total = conn.fetch()[0]

        conn.execute(query_active, request)
        active = conn.fetch()[0]

        conn.execute(query_disconnected, request)
        disconnected = conn.fetch()[0]

        conn.execute(query_never, request)
        never = conn.fetch()[0]

        return {'Total': total, 'Active': active, 'Disconnected': disconnected, 'Never connected': never}

    @staticmethod
    def get_os_summary(offset=0, limit=common.database_limit, sort=None, search=None):
        """
        Gets a list of available OS.

        :param offset: First item to return.
        :param limit: Maximum number of items to return.
        :param sort: Sorts the items. Format: {"fields":["field1","field2"],"order":"asc|desc"}.
        :param search: Looks for items with the specified string.
        :return: Dictionary: {'items': array of items, 'totalItems': Number of items (without applying the limit)}
        """
        # Connect DB
        db_global = glob(common.database_path_global)
        if not db_global:
            raise WazuhException(1600)

        conn = Connection(db_global[0])

        # Init query
        query = "SELECT DISTINCT {0} FROM agent WHERE os_platform IS NOT null AND os_platform != ''"
        fields = {'os.platform': 'os_platform'}  # field: db_column
        select = ["os_platform"]
        request = {}

        # Search
        if search:
            query += " AND NOT" if bool(search['negation']) else ' AND'
            query += " ( os_platform LIKE :search )"
            request['search'] = '%{0}%'.format(search['value'])

        # Count
        conn.execute(query.format('COUNT(DISTINCT os_platform)'), request)
        data = {'totalItems': conn.fetch()[0]}

        # Sorting
        if sort:
            if sort['fields']:
                allowed_sort_fields = fields.keys()
                # Check if every element in sort['fields'] is in allowed_sort_fields.
                if not set(sort['fields']).issubset(allowed_sort_fields):
                    raise WazuhException(1403, 'Allowed sort fields: {0}. Fields: {1}'.format(allowed_sort_fields, sort['fields']))

                order_str_fields = ['`{0}` {1}'.format(fields[i], sort['order']) for i in sort['fields']]
                query += ' ORDER BY ' + ','.join(order_str_fields)
            else:
                query += ' ORDER BY os_platform {0}'.format(sort['order'])
        else:
            query += ' ORDER BY os_platform ASC'

        # OFFSET - LIMIT
        if limit:
            query += ' LIMIT :offset,:limit'
            request['offset'] = offset
            request['limit'] = limit

        conn.execute(query.format(','.join(select)), request)

        data['items'] = []
        for tuple in conn:
            if tuple[0] != None:
                data['items'].append(tuple[0])

        return data

    @staticmethod
    def restart_agents(agent_id=None, restart_all=False):
        """
        Restarts an agent or all agents.

        :param agent_id: Agent ID of the agent to restart. Can be a list of ID's.
        :param restart_all: Restarts all agents.

        :return: Message.
        """

        if restart_all:
            oq = OssecQueue(common.ARQUEUE)
            ret_msg = oq.send_msg_to_agent(OssecQueue.RESTART_AGENTS)
            oq.close()
            return ret_msg
        else:
            failed_ids = list()
            affected_agents = list()
            if isinstance(agent_id, list):
                for id in agent_id:
                    try:
                        Agent(id).restart()
                        affected_agents.append(id)
                    except Exception as e:
                        failed_ids.append(create_exception_dic(id, e))
            else:
                try:
                    Agent(agent_id).restart()
                    affected_agents.append(agent_id)
                except Exception as e:
                    failed_ids.append(create_exception_dic(agent_id, e))
            if not failed_ids:
                message = 'All selected agents were restarted'
            else:
                message = 'Some agents were not restarted'

            final_dict = {}
            if failed_ids:
                final_dict = {'msg': message, 'affected_agents': affected_agents, 'failed_ids': failed_ids}
            else:
                final_dict = {'msg': message, 'affected_agents': affected_agents}

            return final_dict

    @staticmethod
    def get_agent(agent_id, select=None):
        """
        Gets an existing agent.

        :param agent_id: Agent ID.
        :return: The agent.
        """

        return Agent(agent_id).get_basic_information(select)

    @staticmethod
    def get_agent_key(agent_id):
        """
        Get the key of an existing agent.

        :param agent_id: Agent ID.
        :return: Agent key.
        """

        return Agent(agent_id).get_key()

    @staticmethod
    def remove_agent(agent_id, backup=False, purge=False):
        """
        Removes an existing agent.

        :param agent_id: Agent ID. Can be a list of ID's.
        :param backup: Create backup before removing the agent.
        :param purge: Delete definitely from key store.
        :return: Message generated by OSSEC.
        """

        failed_ids = []
        affected_agents = []
        if isinstance(agent_id, list):
            for id in agent_id:
                try:
<<<<<<< HEAD
                    Agent(id).remove(backup, purge)
=======
                    Agent(id).remove(backup)
                    affected_agents.append(id)
>>>>>>> 53236057
                except Exception as e:
                    failed_ids.append(create_exception_dic(id, e))
        else:
            try:
<<<<<<< HEAD
                Agent(agent_id).remove(backup, purge)
=======
                Agent(agent_id).remove(backup)
                affected_agents.append(agent_id)
>>>>>>> 53236057
            except Exception as e:
                failed_ids.append(create_exception_dic(agent_id, e))

        if not failed_ids:
            message = 'All selected agents were removed'
        else:
            message = 'Some agents were not removed'

        final_dict = {}
        if failed_ids:
            final_dict = {'msg': message, 'affected_agents': affected_agents, 'failed_ids': failed_ids}
        else:
            final_dict = {'msg': message, 'affected_agents': affected_agents}

        return final_dict

    @staticmethod
    def add_agent(name, ip='any', force=-1):
        """
        Adds a new agent to OSSEC.

        :param name: name of the new agent.
        :param ip: IP of the new agent. It can be an IP, IP/NET or ANY.
        :param force: Remove old agent with same IP if disconnected since <force> seconds.
        :return: Agent ID.
        """

        return Agent(name=name, ip=ip, force=force).id

    @staticmethod
    def insert_agent(name, id, key, ip='any', force=-1):
        """
        Create a new agent providing the id, name, ip and key to the Manager.

        :param id: id of the new agent.
        :param name: name of the new agent.
        :param ip: IP of the new agent. It can be an IP, IP/NET or ANY.
        :param key: name of the new agent.
        :param force: Remove old agent with same IP if disconnected since <force> seconds.
        :return: Agent ID.
        """

        return Agent(name=name, ip=ip, id=id, key=key, force=force).id

    @staticmethod
    def check_if_delete_agent(id, seconds):
        """
        Check if we should remove an agent: if time from last connection is greater thant <seconds>.

        :param id: id of the new agent.
        :param seconds: Number of seconds.
        :return: True if time from last connection is greater thant <seconds>.
        """
        remove_agent = False

        agent_info = Agent(id=id).get_basic_information()

        if 'lastKeepAlive' in agent_info:
            if agent_info['lastKeepAlive'] == 0:
                remove_agent = True
            else:
                last_date = datetime.strptime(agent_info['lastKeepAlive'], '%Y-%m-%d %H:%M:%S')
                difference = (datetime.now() - last_date).total_seconds()
                if difference >= seconds:
                    remove_agent = True

        return remove_agent

    @staticmethod
    def get_all_groups_sql(offset=0, limit=common.database_limit, sort=None, search=None):
        """
        Gets the existing groups.

        :param offset: First item to return.
        :param limit: Maximum number of items to return.
        :param sort: Sorts the items. Format: {"fields":["field1","field2"],"order":"asc|desc"}.
        :param search: Looks for items with the specified string.
        :return: Dictionary: {'items': array of items, 'totalItems': Number of items (without applying the limit)}
        """

        # Connect DB
        db_global = glob(common.database_path_global)
        if not db_global:
            raise WazuhException(1600)

        conn = Connection(db_global[0])

        # Init query
        query = "SELECT DISTINCT {0} FROM agent WHERE `group` IS NOT null"
        fields = {'name': 'group'}  # field: db_column
        select = ["`group`"]
        request = {}

        # Search
        if search:
            query += " AND NOT" if bool(search['negation']) else ' AND'
            query += " ( `group` LIKE :search )"
            request['search'] = '%{0}%'.format(search['value'])

        # Count
        conn.execute(query.format('COUNT(DISTINCT `group`)'), request)
        data = {'totalItems': conn.fetch()[0]}

        # Sorting
        if sort:
            if sort['fields']:
                allowed_sort_fields = fields.keys()
                # Check if every element in sort['fields'] is in allowed_sort_fields.
                if not set(sort['fields']).issubset(allowed_sort_fields):
                    raise WazuhException(1403, 'Allowed sort fields: {0}. Fields: {1}'.format(allowed_sort_fields, sort['fields']))

                order_str_fields = ['`{0}` {1}'.format(fields[i], sort['order']) for i in sort['fields']]
                query += ' ORDER BY ' + ','.join(order_str_fields)
            else:
                query += ' ORDER BY `group` {0}'.format(sort['order'])
        else:
            query += ' ORDER BY `group` ASC'

        # OFFSET - LIMIT
        if limit:
            query += ' LIMIT :offset,:limit'
            request['offset'] = offset
            request['limit'] = limit

        # Data query
        conn.execute(query.format(','.join(select)), request)

        data['items'] = []

        for tuple in conn:
            if tuple[0] != None:
                data['items'].append(tuple[0])

        return data

    @staticmethod
    def get_all_groups(offset=0, limit=common.database_limit, sort=None, search=None, hash_algorithm='md5'):
        """
        Gets the existing groups.

        :param offset: First item to return.
        :param limit: Maximum number of items to return.
        :param sort: Sorts the items. Format: {"fields":["field1","field2"],"order":"asc|desc"}.
        :param search: Looks for items with the specified string.
        :return: Dictionary: {'items': array of items, 'totalItems': Number of items (without applying the limit)}
        """
        def get_hash(file, hash_algorithm='md5'):
            filename = "{0}/{1}".format(common.shared_path, file)

            # check hash algorithm
            try:
                algorithm_list = hashlib.algorithms_available
            except Exception as e:
                algorithm_list = hashlib.algorithms

            if not hash_algorithm in algorithm_list:
                raise WazuhException(1723, "Available algorithms are {0}.".format(algorithm_list))

            hashing = hashlib.new(hash_algorithm)

            try:
                with open(filename, 'rb') as f:
                    hashing.update(f.read())
            except IOError:
                return None

            return hashing.hexdigest()

        # Connect DB
        db_global = glob(common.database_path_global)
        if not db_global:
            raise WazuhException(1600)

        conn = Connection(db_global[0])
        query = "SELECT {0} FROM agent WHERE `group` = :group_id"

        # Group names
        data = []
        for entry in listdir(common.shared_path):
            full_entry = path.join(common.shared_path, entry)
            if not path.isdir(full_entry):
                continue

            # Group count
            request = {'group_id': entry}
            conn.execute(query.format('COUNT(*)'), request)

            # merged.mg and agent.conf sum
            merged_sum = get_hash(entry + "/merged.mg")
            conf_sum   = get_hash(entry + "/agent.conf")

            item = {'count':conn.fetch()[0], 'name': entry}

            if merged_sum:
                item['merged_sum'] = merged_sum

            if conf_sum:
                item['conf_sum'] = conf_sum

            data.append(item)


        if search:
            data = search_array(data, search['value'], search['negation'])

        if sort:
            data = sort_array(data, sort['fields'], sort['order'])
        else:
            data = sort_array(data, ['name'])

        return {'items': cut_array(data, offset, limit), 'totalItems': len(data)}

    @staticmethod
    def group_exists_sql(group_id):
        """
        Checks if the group exists

        :param group_id: Group ID.
        :return: True if group exists, False otherwise
        """
        # Input Validation of group_id
        if not InputValidator().group(group_id):
            raise WazuhException(1722)

        db_global = glob(common.database_path_global)
        if not db_global:
            raise WazuhException(1600)

        conn = Connection(db_global[0])

        query = "SELECT `group` FROM agent WHERE `group` = :group_id LIMIT 1"
        request = {'group_id': group_id}

        conn.execute(query, request)

        for tuple in conn:

            if tuple[0] != None:
                return True
            else:
                return False

    @staticmethod
    def group_exists(group_id):
        """
        Checks if the group exists

        :param group_id: Group ID.
        :return: True if group exists, False otherwise
        """
        # Input Validation of group_id
        if not InputValidator().group(group_id):
            raise WazuhException(1722)

        if path.exists("{0}/{1}".format(common.shared_path, group_id)):
            return True
        else:
            return False

    @staticmethod
    def get_agent_group(group_id, offset=0, limit=common.database_limit, sort=None, search=None, select=None):
        """
        Gets the agents in a group

        :param group_id: Group ID.
        :param offset: First item to return.
        :param limit: Maximum number of items to return.
        :param sort: Sorts the items. Format: {"fields":["field1","field2"],"order":"asc|desc"}.
        :param search: Looks for items with the specified string.
        :return: Dictionary: {'items': array of items, 'totalItems': Number of items (without applying the limit)}
        """

        # Connect DB
        db_global = glob(common.database_path_global)
        if not db_global:
            raise WazuhException(1600)

        conn = Connection(db_global[0])
        valid_select_fiels = ["id", "name", "ip", "last_keepalive", "os_name",
                             "os_version", "os_platform", "os_uname", "version",
                             "config_sum", "merged_sum", "manager_host"]
        search_fields = {"id", "name", "os_name"}

        # Init query
        query = "SELECT {0} FROM agent WHERE `group` = :group_id"
        fields = {'id': 'id', 'name': 'name'}  # field: db_column
        request = {'group_id': group_id}

        # Select
        if select:
            if not set(select['fields']).issubset(valid_select_fiels):
                uncorrect_fields = map(lambda x: str(x), set(select['fields']) - set(valid_select_fiels))
                raise WazuhException(1724, "Allowed select fields: {0}. Fields {1}".\
                        format(valid_select_fiels, uncorrect_fields))
            select_fields = select['fields']
        else:
            select_fields = valid_select_fiels

        # Search
        if search:
            query += " AND NOT" if bool(search['negation']) else ' AND'
            query += " (" + " OR ".join(x + ' LIKE :search' for x in search_fields) + " )"
            request['search'] = '%{0}%'.format(int(search['value']) if search['value'].isdigit() 
                                                                    else search['value'])

        # Count
        conn.execute(query.format('COUNT(*)'), request)
        data = {'totalItems': conn.fetch()[0]}

        # Sorting
        if sort:
            if sort['fields']:
                allowed_sort_fields = select_fields
                # Check if every element in sort['fields'] is in allowed_sort_fields.
                if not set(sort['fields']).issubset(allowed_sort_fields):
                    raise WazuhException(1403, 'Allowed sort fields: {0}. Fields: {1}'.\
                        format(allowed_sort_fields, sort['fields']))

                order_str_fields = ['{0} {1}'.format(fields[i], sort['order']) for i in sort['fields']]
                query += ' ORDER BY ' + ','.join(order_str_fields)
            else:
                query += ' ORDER BY id {0}'.format(sort['order'])
        else:
            query += ' ORDER BY id ASC'

        # OFFSET - LIMIT
        if limit:
            query += ' LIMIT :offset,:limit'
            request['offset'] = offset
            request['limit'] = limit

        # Data query
        conn.execute(query.format(','.join(select_fields)), request)

        non_nested = [{field:tuple_elem for field,tuple_elem \
                in zip(select_fields, tuple) if tuple_elem} for tuple in conn]
        map(lambda x: setitem(x, 'id', str(x['id']).zfill(3)), non_nested)

        data['items'] = [plain_dict_to_nested_dict(d, ['os']) for d in non_nested]

        return data

    @staticmethod
    def get_group_files(group_id=None, offset=0, limit=common.database_limit, sort=None, search=None):
        """
        Gets the group files.

        :param group_id: Group ID.
        :param offset: First item to return.
        :param limit: Maximum number of items to return.
        :param sort: Sorts the items. Format: {"fields":["field1","field2"],"order":"asc|desc"}.
        :param search: Looks for items with the specified string.
        :return: Dictionary: {'items': array of items, 'totalItems': Number of items (without applying the limit)}
        """

        group_path = common.shared_path
        if group_id:
            if not Agent.group_exists(group_id):
                raise WazuhException(1710, group_id)
            group_path = "{0}/{1}".format(common.shared_path, group_id)

        if not path.exists(group_path):
            raise WazuhException(1006, group_path)

        data = []
        for entry in listdir(group_path):
            item = {}
            item['filename'] = entry
            with open("{0}/{1}".format(group_path, entry), 'rb') as f:
                item['hash'] = hashlib.md5(f.read()).hexdigest()
            data.append(item)

        # ar.conf
        ar_path = "{0}/ar.conf".format(common.shared_path, entry)
        with open(ar_path, 'rb') as f:
            hash_ar = hashlib.md5(f.read()).hexdigest()
        data.append({'filename': "ar.conf", 'hash': hash_ar})

        if search:
            data = search_array(data, search['value'], search['negation'])

        if sort:
            data = sort_array(data, sort['fields'], sort['order'])
        else:
            data = sort_array(data, ["filename"])

        return {'items': cut_array(data, offset, limit), 'totalItems': len(data)}

    @staticmethod
    def create_group(group_id):
        """
        Creates a group.

        :param group_id: Group ID.
        :return: Confirmation message.
        """
        # Input Validation of group_id
        if not InputValidator().group(group_id):
            raise WazuhException(1722)

        group_path = "{0}/{1}".format(common.shared_path, group_id)

        if group_id.lower() == "default" or path.exists(group_path):
            raise WazuhException(1711, group_id)

        ossec_uid = getpwnam("ossec").pw_uid
        ossec_gid = getgrnam("ossec").gr_gid

        # Create group in /etc/shared
        group_def_path = "{0}/default".format(common.shared_path)
        try:
            copytree(group_def_path, group_path)
            chown_r(group_path, ossec_uid, ossec_gid)
            chmod_r(group_path, 0o660)
            chmod(group_path, 0o770)
            msg = "Group '{0}' created.".format(group_id)
        except Exception as e:
            raise WazuhException(1005, str(e))

        return msg

    @staticmethod
    def remove_group(group_id):
        """
        Remove the group in every agent.

        :param group_id: Group ID.
        :return: Confirmation message.
        """

        # Input Validation of group_id
        if not InputValidator().group(group_id):
            raise WazuhException(1722)


        failed_ids = []
        ids = []
        affected_agents = []
        if isinstance(group_id, list):
            for id in group_id:

                if id.lower() == "default":
                    raise WazuhException(1712)

                try:
                    removed = Agent()._remove_single_group(id)
                    ids.append(id)
                    affected_agents += removed['affected_agents']
                except Exception as e:
                    failed_ids.append(create_exception_dic(id, e))
        else:
            if group_id.lower() == "default":
                raise WazuhException(1712)

            try:
                removed = Agent()._remove_single_group(group_id)
                ids.append(group_id)
                affected_agents += removed['affected_agents']
            except Exception as e:
                failed_ids.append(create_exception_dic(group_id, e))

        final_dict = {}
        if not failed_ids:
            message = 'All selected groups were removed'
            final_dict = {'msg': message, 'ids': ids, 'affected_agents': affected_agents}
        else:
            message = 'Some groups were not removed'
            final_dict = {'msg': message, 'failed_ids': failed_ids, 'ids': ids, 'affected_agents': affected_agents}

        return final_dict

    @staticmethod
    def set_group(agent_id, group_id, force=False):
        """
        Set a group to an agent.

        :param agent_id: Agent ID.
        :param group_id: Group ID.
        :param force: No check if agent exists
        :return: Confirmation message.
        """
        # Input Validation of group_id
        if not InputValidator().group(group_id):
            raise WazuhException(1722)

        agent_id = agent_id.zfill(3)
        if agent_id == "000":
            raise WazuhException(1703)

        # Check if agent exists
        if not force:
            Agent(agent_id).get_basic_information()

        # Assign group in /queue/agent-groups
        agent_group_path = "{0}/{1}".format(common.groups_path, agent_id)
        try:
            new_file = False if path.exists(agent_group_path) else True

            f_group = open(agent_group_path, 'w')
            f_group.write(group_id)
            f_group.close()

            if new_file:
                ossec_uid = getpwnam("ossec").pw_uid
                ossec_gid = getgrnam("ossec").gr_gid
                chown(agent_group_path, ossec_uid, ossec_gid)
                chmod(agent_group_path, 0o660)
        except Exception as e:
            raise WazuhException(1005, str(e))

        # Create group in /etc/shared
        if not Agent.group_exists(group_id):
            Agent.create_group(group_id)

        return "Group '{0}' set to agent '{1}'.".format(group_id, agent_id)

    @staticmethod
    def unset_group(agent_id, force=False):
        """
        Unset the agent group. The group will be 'default'.

        :param agent_id: Agent ID.
        :param force: No check if agent exists
        :return: Confirmation message.
        """
        # Check if agent exists
        if not force:
            Agent(agent_id).get_basic_information()

        agent_group_path = "{0}/{1}".format(common.groups_path, agent_id)
        if path.exists(agent_group_path):
            # remove(agent_group_path)
            fo = open(agent_group_path, "rw+")
            fo.truncate()
            fo.close()

        return "Group unset for agent '{0}'.".format(agent_id)

    @staticmethod
    def get_outdated_agents(offset=0, limit=common.database_limit, sort=None):
        """
        Gets the outdated agents.

        :param offset: First item to return.
        :param limit: Maximum number of items to return.
        :param sort: Sorts the items. Format: {"fields":["field1","field2"],"order":"asc|desc"}.
        :return: Dictionary: {'items': array of items, 'totalItems': Number of items (without applying the limit)}
        """

        # Connect DB
        db_global = glob(common.database_path_global)
        if not db_global:
            raise WazuhException(1600)

        conn = Connection(db_global[0])

        # Get manager version
        manager = Agent(id=0)
        manager._load_info_from_DB()
        manager_ver = manager.version

        # Init query
        query = "SELECT {0} FROM agent WHERE version <> :manager_ver AND id <> 0"
        fields = {'id': 'id', 'name': 'name', 'version': 'version'}  # field: db_column
        select = ['id','name','version']
        request = {'manager_ver': manager_ver}

        # Count
        conn.execute(query.format('COUNT(`id`)'), request)
        data = {'totalItems': conn.fetch()[0]}

        # Sorting
        if sort:
            if sort['fields']:
                allowed_sort_fields = fields.keys()
                # Check if every element in sort['fields'] is in allowed_sort_fields.
                if not set(sort['fields']).issubset(allowed_sort_fields):
                    raise WazuhException(1403, 'Allowed sort fields: {0}. Fields: {1}'.format(allowed_sort_fields, sort['fields']))

                order_str_fields = ['{0} {1}'.format(fields[i], sort['order']) for i in sort['fields']]
                query += ' ORDER BY ' + ','.join(order_str_fields)
            else:
                query += ' ORDER BY id {0}'.format(sort['order'])
        else:
            query += ' ORDER BY id ASC'

        # OFFSET - LIMIT
        if limit:
            query += ' LIMIT :offset,:limit'
            request['offset'] = offset
            request['limit'] = limit

        # Data query
        conn.execute(query.format(','.join(select)), request)

        data['items'] = []

        for tuple in conn:
            data_tuple = {}

            if tuple[0] != None:
                data_tuple['id'] = str(tuple[0]).zfill(3)
            if tuple[1] != None:
                data_tuple['name'] = tuple[1]
            if tuple[2] != None:
                data_tuple['version'] = tuple[2]

            data['items'].append(data_tuple)

        return data


    def _get_versions(self, wpk_repo=common.wpk_repo_url):
        """
        Generates a list of available versions for its distribution and version.
        """
        if self.os['platform']=="windows":
            versions_url = wpk_repo + "windows/versions"
        else:
            if self.os['platform']=="ubuntu":
                versions_url = wpk_repo + self.os['platform'] + "/" + self.os['major'] + "." + self.os['minor'] + "/" + self.os['arch'] + "/versions"
            else:
                versions_url = wpk_repo + self.os['platform'] + "/" + self.os['major'] + "/" + self.os['arch'] + "/versions"

        try:
            result = urlopen(versions_url)
        except HTTPError as e:
            raise WazuhException(1713, e.code)
        except URLError as e:
            if "SSL23_GET_SERVER_HELLO" in str(e.reason):
              error = "HTTPS requires Python 2.7.9 or newer. You may also run with Python 3."
            else:
              error = str(e.reason)
            raise WazuhException(1713, error)

        lines = result.readlines()
        lines = filter(None, lines)
        versions = []

        for line in lines:
            ver_readed = line.decode().split()
            version = ver_readed[0]
            sha1sum = ver_readed[1] if len(ver_readed) > 1 else ''
            versions.append([version, sha1sum])

        return versions


    def _get_wpk_file(self, wpk_repo=common.wpk_repo_url, debug=False, version=None, force=False):
        """
        Searchs latest Wazuh WPK file for its distribution and version. Downloads the WPK if it is not in the upgrade folder.
        """
        agent_new_ver = None
        if not version:
            versions = self._get_versions(wpk_repo)
            agent_new_ver = versions[0][0]
            agent_new_shasum = versions[0][1]
        else:
            for versions in self._get_versions(wpk_repo):
                if versions[0] == version:
                    agent_new_ver = versions[0]
                    agent_new_shasum = versions[1]
                    break
        if not agent_new_ver:
            raise WazuhException(1718, version)

        # Get manager version
        manager = Agent(id=0)
        manager._load_info_from_DB()
        manager_ver = manager.version
        if debug:
            print("Manager version: {0}".format(manager_ver.split(" ")[1]))

        # Comparing versions
        agent_ver = self.version
        if debug:
            print("Agent version: {0}".format(agent_ver.split(" ")[1]))
            print("Agent new version: {0}".format(agent_new_ver))

        if WazuhVersion(manager_ver.split(" ")[1]) < WazuhVersion(agent_new_ver):
            raise WazuhException(1717, "Manager: {0} / Agent: {1} -> {2}".format(manager_ver.split(" ")[1], agent_ver.split(" ")[1], agent_new_ver))

        if (WazuhVersion(agent_ver.split(" ")[1]) >= WazuhVersion(agent_new_ver) and not force):
            raise WazuhException(1716, "Agent ver: {0} / Agent new ver: {1}".format(agent_ver.split(" ")[1], agent_new_ver))

        # Generating file name
        if self.os['platform']=="windows":
            wpk_file = "wazuh_agent_{0}_{1}.wpk".format(agent_new_ver, self.os['platform'])
        else:
            if self.os['platform']=="ubuntu":
                wpk_file = "wazuh_agent_{0}_{1}_{2}.{3}_{4}.wpk".format(agent_new_ver, self.os['platform'], self.os['major'], self.os['minor'], self.os['arch'])
            else:
                wpk_file = "wazuh_agent_{0}_{1}_{2}_{3}.wpk".format(agent_new_ver, self.os['platform'], self.os['major'], self.os['arch'])

        wpk_file_path = "{0}/var/upgrade/{1}".format(common.ossec_path, wpk_file)

        # If WPK is already downloaded
        if path.isfile(wpk_file_path):
            # Get SHA1 file sum
            sha1hash = hashlib.sha1(open(wpk_file_path, 'rb').read()).hexdigest()
            # Comparing SHA1 hash
            if not sha1hash == agent_new_shasum:
                if debug:
                    print("Downloaded file SHA1 does not match (downloaded: {0} / repository: {1})".format(sha1hash, agent_new_shasum))
            else:
                if debug:
                    print("WPK file already downloaded: {0} - SHA1SUM: {1}".format(wpk_file_path, sha1hash))
                return [wpk_file, sha1hash]

        # Download WPK file
        if self.os['platform']=="windows":
            wpk_url = wpk_repo + "windows/" + wpk_file
        else:
            if self.os['platform']=="ubuntu":
                wpk_url = wpk_repo + self.os['platform'] + "/" + self.os['major'] + "." + self.os['minor'] + "/" + self.os['arch'] + "/" + wpk_file
            else:
                wpk_url = wpk_repo + self.os['platform'] + "/" + self.os['major'] + "/" + self.os['arch'] + "/" + wpk_file

        if debug:
            print("Downloading WPK file from: {0}".format(wpk_url))
        else:
            print("Downloading WPK file...")

        try:
            result = urlopen(wpk_url)
            with open(wpk_file_path, "wb") as local_file:
                local_file.write(result.read())
        except HTTPError as e:
            raise WazuhException(1714, e.code)
        except URLError as e:
            if "SSL23_GET_SERVER_HELLO" in str(e.reason):
              error = "HTTPS requires Python 2.7.9 or newer. You may also run with Python 3."
            else:
              error = str(e.reason)
            raise WazuhException(1714, error)

        # Get SHA1 file sum
        sha1hash = hashlib.sha1(open(wpk_file_path, 'rb').read()).hexdigest()

        # Comparing SHA1 hash
        if not sha1hash == agent_new_shasum:
            raise WazuhException(1714)

        if debug:
            print("WPK file downloaded: {0} - SHA1SUM: {1}".format(wpk_file_path, sha1hash))
        else:
            print("WPK file downloaded.")

        return [wpk_file, sha1hash]


    def _send_wpk_file(self, wpk_repo=common.wpk_repo_url, debug=False, version=None, force=False, show_progress=None, chunk_size=None, rl_timeout=-1, timeout=common.open_retries):
        """
        Sends WPK file to agent.
        """
        if not chunk_size:
            chunk_size = common.wpk_chunk_size
        # Check WPK file
        _get_wpk = self._get_wpk_file(wpk_repo, debug, version, force)
        wpk_file = _get_wpk[0]
        file_sha1 = _get_wpk[1]
        wpk_file_size = stat("{0}/var/upgrade/{1}".format(common.ossec_path, wpk_file)).st_size
        if debug:
            print("Upgrade PKG: {0} ({1} KB)".format(wpk_file, wpk_file_size/1024))
        # Open file on agent
        s = socket.socket(socket.AF_UNIX, socket.SOCK_STREAM)
        s.connect(common.ossec_path + "/queue/ossec/request")
        msg = "{0} com open wb {1}".format(str(self.id).zfill(3), wpk_file)
        s.send(msg.encode())
        if debug:
            print("MSG SENT: {0}".format(str(msg)))
        data = s.recv(1024).decode()
        s.close()
        if debug:
            print("RESPONSE: {0}".format(data))
        counter = 0
        while data.startswith('err') and counter < timeout:
            sleep(common.open_sleep)
            counter = counter + 1
            s = socket.socket(socket.AF_UNIX, socket.SOCK_STREAM)
            s.connect(common.ossec_path + "/queue/ossec/request")
            msg = "{0} com open wb {1}".format(str(self.id).zfill(3), wpk_file)
            s.send(msg.encode())
            if debug:
                print("MSG SENT: {0}".format(str(msg)))
            data = s.recv(1024).decode()
            s.close()
            if debug:
                print("RESPONSE: {0}".format(data))
        if data != 'ok':
            raise WazuhException(1715, data.replace("err ",""))

        # Sending reset lock timeout
        s = socket.socket(socket.AF_UNIX, socket.SOCK_STREAM)
        s.connect(common.ossec_path + "/queue/ossec/request")
        msg = "{0} com lock_restart {1}".format(str(self.id).zfill(3), str(rl_timeout))
        s.send(msg.encode())
        if debug:
            print("MSG SENT: {0}".format(str(msg)))
        data = s.recv(1024).decode()
        s.close()
        if debug:
            print("RESPONSE: {0}".format(data))
        if data != 'ok':
            raise WazuhException(1715, data.replace("err ",""))


        # Sending file to agent
        if debug:
            print("Chunk size: {0} bytes".format(chunk_size))
        file = open(common.ossec_path + "/var/upgrade/" + wpk_file, "rb")
        if not file:
            raise WazuhException(1715, data.replace("err ",""))
        if debug:
            print("Sending: {0}".format(common.ossec_path + "/var/upgrade/" + wpk_file))
        try:
            start_time = time()
            bytes_read = file.read(chunk_size)
            bytes_read_acum = 0
            while bytes_read:
                s = socket.socket(socket.AF_UNIX, socket.SOCK_STREAM)
                s.connect(common.ossec_path + "/queue/ossec/request")
                msg = "{0} com write {1} {2} ".format(str(self.id).zfill(3), str(len(bytes_read)), wpk_file)
                s.send(msg.encode() + bytes_read)
                data = s.recv(1024).decode()
                s.close()
                if data != 'ok':
                    raise WazuhException(1715, data.replace("err ",""))
                bytes_read = file.read(chunk_size)
                if show_progress:
                    bytes_read_acum = bytes_read_acum + len(bytes_read)
                    show_progress(int(bytes_read_acum * 100 / wpk_file_size) + (bytes_read_acum * 100 % wpk_file_size > 0))
            elapsed_time = time() - start_time
        finally:
            file.close()

        # Close file on agent
        s = socket.socket(socket.AF_UNIX, socket.SOCK_STREAM)
        s.connect(common.ossec_path + "/queue/ossec/request")
        msg = "{0} com close {1}".format(str(self.id).zfill(3), wpk_file)
        s.send(msg.encode())
        if debug:
            print("MSG SENT: {0}".format(str(msg)))
        data = s.recv(1024).decode()
        s.close()
        if debug:
            print("RESPONSE: {0}".format(data))
        if data != 'ok':
            raise WazuhException(1715, data.replace("err ",""))

        # Get file SHA1 from agent and compare
        s = socket.socket(socket.AF_UNIX, socket.SOCK_STREAM)
        s.connect(common.ossec_path + "/queue/ossec/request")
        msg = "{0} com sha1 {1}".format(str(self.id).zfill(3), wpk_file)
        s.send(msg.encode())
        if debug:
            print("MSG SENT: {0}".format(str(msg)))
        data = s.recv(1024).decode()
        s.close()
        if debug:
            print("RESPONSE: {0}".format(data))
        if not data.startswith('ok '):
            raise WazuhException(1715, data.replace("err ",""))
        rcv_sha1 = data.split(' ')[1]
        if rcv_sha1 == file_sha1:
            return ["WPK file sent", wpk_file]
        else:
            raise WazuhException(1715, data.replace("err ",""))


    def upgrade(self, wpk_repo=None, debug=False, version=None, force=False, show_progress=None, chunk_size=None, rl_timeout=-1):
        """
        Upgrade agent using a WPK file.
        """
        if int(self.id) == 0:
            raise WazuhException(1703)

        self._load_info_from_DB()

        # Check if remote upgrade is available for the selected agent version
        if WazuhVersion(self.version.split(' ')[1]) < WazuhVersion("3.0.0-alpha4"):
            raise WazuhException(1719, version)

        if self.os['platform']=="windows" and int(self.os['major']) < 6:
            raise WazuhException(1721, self.os['name'])

        if wpk_repo == None:
            wpk_repo = common.wpk_repo_url

        if not wpk_repo.endswith('/'):
            wpk_repo = wpk_repo + '/'

        # Check if agent is active.
        if not self.status == 'Active':
            raise WazuhException(1720)

        # Send file to agent
        sending_result = self._send_wpk_file(wpk_repo, debug, version, force, show_progress, chunk_size, rl_timeout)
        if debug:
            print(sending_result[0])

        # Send upgrading command
        s = socket.socket(socket.AF_UNIX, socket.SOCK_STREAM)
        s.connect(common.ossec_path + "/queue/ossec/request")
        if self.os['platform']=="windows":
            msg = "{0} com upgrade {1} upgrade.bat".format(str(self.id).zfill(3), sending_result[1])
        else:
            msg = "{0} com upgrade {1} upgrade.sh".format(str(self.id).zfill(3), sending_result[1])
        s.send(msg.encode())
        if debug:
            print("MSG SENT: {0}".format(str(msg)))
        data = s.recv(1024).decode()
        s.close()
        if debug:
            print("RESPONSE: {0}".format(data))
        s = socket.socket(socket.AF_UNIX, socket.SOCK_DGRAM)
        if data.startswith('ok'):
            s.sendto(("1:wazuh-upgrade:wazuh: Upgrade procedure on agent {0} ({1}): started. Current version: {2}".format(str(self.id).zfill(3), self.name, self.version)).encode(), common.ossec_path + "/queue/ossec/queue")
            return "Upgrade procedure started"
        else:
            s.sendto(("1:wazuh-upgrade:wazuh: Upgrade procedure on agent {0} ({1}): aborted: {2}".format(str(self.id).zfill(3), self.name, data.replace("err ",""))).encode(), common.ossec_path + "/queue/ossec/queue")
            raise WazuhException(1716, data.replace("err ",""))
        s.close()


    @staticmethod
    def upgrade_agent(agent_id, wpk_repo=None, version=None, force=False, chunk_size=None):
        """
        Read upgrade result output from agent.

        :param agent_id: Agent ID.
        :return: Upgrade message.
        """

        return Agent(agent_id).upgrade(wpk_repo=wpk_repo, version=version, force=True if int(force)==1 else False, chunk_size=chunk_size)


    def upgrade_result(self, debug=False, timeout=common.upgrade_result_retries):
        """
        Read upgrade result output from agent.
        """
        sleep(1)
        self._load_info_from_DB()
        s = socket.socket(socket.AF_UNIX, socket.SOCK_STREAM)
        s.connect(common.ossec_path + "/queue/ossec/request")
        msg = "{0} com upgrade_result".format(str(self.id).zfill(3))
        s.send(msg.encode())
        if debug:
            print("MSG SENT: {0}".format(str(msg)))
        data = s.recv(1024).decode()
        s.close()
        if debug:
            print("RESPONSE: {0}".format(data))
        counter = 0
        while data.startswith('err') and counter < timeout:
            sleep(common.upgrade_result_sleep)
            counter = counter + 1
            s = socket.socket(socket.AF_UNIX, socket.SOCK_STREAM)
            s.connect(common.ossec_path + "/queue/ossec/request")
            msg = str(self.id).zfill(3) + " com upgrade_result"
            s.send(msg.encode())
            if debug:
                print("MSG SENT: {0}".format(str(msg)))
            data = s.recv(1024).decode()
            s.close()
            if debug:
                print("RESPONSE: {0}".format(data))
        s = socket.socket(socket.AF_UNIX, socket.SOCK_DGRAM)
        if data.startswith('ok 0'):
            s.sendto(("1:wazuh-upgrade:wazuh: Upgrade procedure on agent {0} ({1}): succeeded. New version: {2}".format(str(self.id).zfill(3), self.name, self.version)).encode(), common.ossec_path + "/queue/ossec/queue")
            return "Agent upgraded successfully"
        elif data.startswith('ok 2'):
            s.sendto(("1:wazuh-upgrade:wazuh: Upgrade procedure on agent {0} ({1}): failed: restored to previous version".format(str(self.id).zfill(3), self.name)).encode(), common.ossec_path + "/queue/ossec/queue")
            raise WazuhException(1716, "Agent restored to previous version")
        else:
            s.sendto(("1:wazuh-upgrade:wazuh: Upgrade procedure on agent {0} ({1}): lost: {2}".format(str(self.id).zfill(3), self.name, data.replace("err ",""))).encode(), common.ossec_path + "/queue/ossec/queue")
            raise WazuhException(1716, data.replace("err ",""))
        s.close()


    @staticmethod
    def get_upgrade_result(agent_id, timeout=3):
        """
        Read upgrade result output from agent.

        :param agent_id: Agent ID.
        :return: Upgrade result.
        """

        return Agent(agent_id).upgrade_result(timeout=int(timeout))


    def _send_custom_wpk_file(self, file_path, debug=False, show_progress=None, chunk_size=None, rl_timeout=-1, timeout=common.open_retries):
        """
        Sends custom WPK file to agent.
        """
        if not chunk_size:
            chunk_size = common.wpk_chunk_size

        # Check WPK file
        if not path.isfile(file_path):
            raise WazuhException(1006)

        wpk_file = path.basename(file_path)
        wpk_file_size = stat(file_path).st_size
        if debug:
            print("Custom WPK file: {0} ({1} KB)".format(wpk_file, wpk_file_size/1024))

        # Open file on agent
        s = socket.socket(socket.AF_UNIX, socket.SOCK_STREAM)
        s.connect(common.ossec_path + "/queue/ossec/request")
        msg = "{0} com open w {1}".format(str(self.id).zfill(3), wpk_file)
        s.send(msg.encode())
        if debug:
            print("MSG SENT: {0}".format(str(msg)))
        data = s.recv(1024).decode()
        s.close()
        if debug:
            print("RESPONSE: {0}".format(data))
        counter = 0
        while data.startswith('err') and counter < timeout:
            sleep(common.open_sleep)
            counter = counter + 1
            s = socket.socket(socket.AF_UNIX, socket.SOCK_STREAM)
            s.connect(common.ossec_path + "/queue/ossec/request")
            msg = "{0} com open wb {1}".format(str(self.id).zfill(3), wpk_file)
            s.send(msg.encode())
            if debug:
                print("MSG SENT: {0}".format(str(msg)))
            data = s.recv(1024).decode()
            s.close()
            if debug:
                print("RESPONSE: {0}".format(data))
        if data != 'ok':
            raise WazuhException(1715, data.replace("err ",""))

        # Sending reset lock timeout
        s = socket.socket(socket.AF_UNIX, socket.SOCK_STREAM)
        s.connect(common.ossec_path + "/queue/ossec/request")
        msg = "{0} com lock_restart {1}".format(str(self.id).zfill(3), str(rl_timeout))
        s.send(msg.encode())
        if debug:
            print("MSG SENT: {0}".format(str(msg)))
        data = s.recv(1024).decode()
        s.close()
        if debug:
            print("RESPONSE: {0}".format(data))
        if data != 'ok':
            raise WazuhException(1715, data.replace("err ",""))

        # Sending file to agent
        if debug:
            print("Chunk size: {0} bytes".format(chunk_size))
        file = open(file_path, "rb")
        if not file:
            raise WazuhException(1715, data.replace("err ",""))
        try:
            start_time = time()
            bytes_read = file.read(chunk_size)
            file_sha1=hashlib.sha1(bytes_read)
            bytes_read_acum = 0
            while bytes_read:
                s = socket.socket(socket.AF_UNIX, socket.SOCK_STREAM)
                s.connect(common.ossec_path + "/queue/ossec/request")
                msg = "{0} com write {1} {2} ".format(str(self.id).zfill(3), str(len(bytes_read)), wpk_file)
                s.send(msg.encode() + bytes_read)
                data = s.recv(1024).decode()
                s.close()
                bytes_read = file.read(chunk_size)
                file_sha1.update(bytes_read)
                if show_progress:
                    bytes_read_acum = bytes_read_acum + len(bytes_read)
                    show_progress(int(bytes_read_acum * 100 / wpk_file_size) + (bytes_read_acum * 100 % wpk_file_size > 0))
            elapsed_time = time() - start_time
            calc_sha1 = file_sha1.hexdigest()
            if debug:
                print("FILE SHA1: {0}".format(calc_sha1))
        finally:
            file.close()

        # Close file on agent
        s = socket.socket(socket.AF_UNIX, socket.SOCK_STREAM)
        s.connect(common.ossec_path + "/queue/ossec/request")
        msg = "{0} com close {1}".format(str(self.id).zfill(3), wpk_file)
        s.send(msg.encode())
        if debug:
            print("MSG SENT: {0}".format(str(msg)))
        data = s.recv(1024).decode()
        s.close()
        if debug:
            print("RESPONSE: {0}".format(data))
        if data != 'ok':
            raise WazuhException(1715, data.replace("err ",""))

        # Get file SHA1 from agent and compare
        s = socket.socket(socket.AF_UNIX, socket.SOCK_STREAM)
        s.connect(common.ossec_path + "/queue/ossec/request")
        msg = "{0} com sha1 {1}".format(str(self.id).zfill(3), wpk_file)
        s.send(msg.encode())
        if debug:
            print("MSG SENT: {0}".format(str(msg)))
        data = s.recv(1024).decode()
        s.close()
        if debug:
            print("RESPONSE: {0}".format(data))
        if not data.startswith('ok '):
            raise WazuhException(1715, data.replace("err ",""))
        rcv_sha1 = data.split(' ')[1]
        if calc_sha1 == rcv_sha1:
            return ["WPK file sent", wpk_file]
        else:
            raise WazuhException(1715, data.replace("err ",""))


    def upgrade_custom(self, file_path, installer, debug=False, show_progress=None, chunk_size=None, rl_timeout=-1):
        """
        Upgrade agent using a custom WPK file.
        """
        self._load_info_from_DB()

        # Check if agent is active.
        if not self.status == 'Active':
            raise WazuhException(1720)

        # Send file to agent
        sending_result = self._send_custom_wpk_file(file_path, debug, show_progress, chunk_size, rl_timeout)
        if debug:
            print(sending_result[0])

        # Send installing command
        s = socket.socket(socket.AF_UNIX, socket.SOCK_STREAM)
        s.connect(common.ossec_path + "/queue/ossec/request")
        msg = "{0} com upgrade {1} {2}".format(str(self.id).zfill(3), sending_result[1], installer)
        s.send(msg.encode())
        if debug:
            print("MSG SENT: {0}".format(str(msg)))
        data = s.recv(1024).decode()
        s.close()
        if debug:
            print("RESPONSE: {0}".format(data))
        s = socket.socket(socket.AF_UNIX, socket.SOCK_DGRAM)
        if data.startswith('ok'):
            s.sendto(("1:wazuh-upgrade:wazuh: Custom installation on agent {0} ({1}): started.".format(str(self.id).zfill(3), self.name)).encode(), common.ossec_path + "/queue/ossec/queue")
            return "Installation started"
        else:
            s.sendto(("1:wazuh-upgrade:wazuh: Custom installation on agent {0} ({1}): aborted: {2}".format(str(self.id).zfill(3), self.name, data.replace("err ",""))).encode(), common.ossec_path + "/queue/ossec/queue")
            raise WazuhException(1716, data.replace("err ",""))
        s.close()


    @staticmethod
    def upgrade_agent_custom(agent_id, file_path=None, installer=None):
        """
        Read upgrade result output from agent.

        :param agent_id: Agent ID.
        :return: Upgrade message.
        """
        if not file_path or not installer:
            raise WazuhException(1307)

        return Agent(agent_id).upgrade_custom(file_path=file_path, installer=installer)<|MERGE_RESOLUTION|>--- conflicted
+++ resolved
@@ -1009,22 +1009,14 @@
         if isinstance(agent_id, list):
             for id in agent_id:
                 try:
-<<<<<<< HEAD
                     Agent(id).remove(backup, purge)
-=======
-                    Agent(id).remove(backup)
                     affected_agents.append(id)
->>>>>>> 53236057
                 except Exception as e:
                     failed_ids.append(create_exception_dic(id, e))
         else:
             try:
-<<<<<<< HEAD
                 Agent(agent_id).remove(backup, purge)
-=======
-                Agent(agent_id).remove(backup)
                 affected_agents.append(agent_id)
->>>>>>> 53236057
             except Exception as e:
                 failed_ids.append(create_exception_dic(agent_id, e))
 
@@ -1327,7 +1319,7 @@
         if search:
             query += " AND NOT" if bool(search['negation']) else ' AND'
             query += " (" + " OR ".join(x + ' LIKE :search' for x in search_fields) + " )"
-            request['search'] = '%{0}%'.format(int(search['value']) if search['value'].isdigit() 
+            request['search'] = '%{0}%'.format(int(search['value']) if search['value'].isdigit()
                                                                     else search['value'])
 
         # Count
