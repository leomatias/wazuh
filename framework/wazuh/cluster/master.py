# Copyright (C) 2015-2019, Wazuh Inc.
# Created by Wazuh, Inc. <info@wazuh.com>.
# This program is a free software; you can redistribute it and/or modify it under the terms of GPLv2
import asyncio
import json
import random
import re
import shutil
from calendar import timegm
from datetime import datetime
import functools
import operator
import os
from typing import Tuple, Dict, Callable
import fcntl
from wazuh.agent import Agent
from wazuh.cluster import server, cluster, common as c_common
from wazuh import cluster as metadata
from wazuh import common, utils, WazuhException
from wazuh.cluster.dapi import dapi


class ReceiveIntegrityTask(c_common.ReceiveFileTask):
    """
    Defines the process and variables necessary to receive and process integrity information from the master.

    This task is created by the master when the worker starts sending its integrity file checksums and it's destroyed
    by the master once the necessary files to update have been sent.
    """

    def __init__(self, *args, **kwargs):
        """
        Class constructor
        :param args: Arguments for parent constructor class
        :param kwargs: Arguments for parent constructor class
        """
        super().__init__(*args, **kwargs)
        self.logger_tag = "Integrity"

    def set_up_coro(self) -> Callable:
        """
        Sets up the function to be called when the worker sends its integrity information
        """
        return self.wazuh_common.sync_integrity

    def done_callback(self, future=None):
        """
        Checks the synchronization process was correct and frees its lock
        :param future: synchronization process result
        :return: None
        """
        super().done_callback(future)
        self.wazuh_common.sync_integrity_free = True


class ReceiveAgentInfoTask(c_common.ReceiveFileTask):
    """
    Defines the process and variables necessary to receive and process agent info files.

    This task is created by the master when the worker starts sending its agent-info files and its destroyed once the
    master has updated its agent-info files.
    """

    def __init__(self, *args, **kwargs):
        """
        Class constructor
        :param args: Arguments for parent constructor class
        :param kwargs: Arguments for parent constructor class
        """
        super().__init__(*args, **kwargs)
        self.logger_tag = "Agent info"

    def set_up_coro(self) -> Callable:
        """
        Sets up the function to be called when the worker sends its agent infos
        """
        return self.wazuh_common.sync_agent_info

    def done_callback(self, future=None):
        """
        Checks the synchronization process was correct and frees its lock
        :param future: synchronization process result
        :return: None
        """
        super().done_callback(future)
        self.wazuh_common.sync_agent_info_free = True


class ReceiveExtraValidTask(c_common.ReceiveFileTask):
    """
    Defines the process and variables necessary to receive and process extra valid files from the worker.

    This task is created when the worker starts sending extra valid files and its destroyed once the master has updated
    all the required information
    """

    def __init__(self, *args, **kwargs):
        """
        Class constructor
        :param args: Arguments for parent constructor class
        :param kwargs: Arguments for parent constructor class
        """
        super().__init__(*args, **kwargs)
        self.logger_tag = "Extra valid"

    def set_up_coro(self) -> Callable:
        """
        Sets up the function to be called when the worker sends the previously required extra valid files
        """
        return self.wazuh_common.sync_extra_valid

    def done_callback(self, future=None):
        """
        Checks the synchronization process was correct and frees its lock
        :param future: synchronization process result
        :return: None
        """
        super().done_callback(future)
        self.wazuh_common.sync_extra_valid_free = True


class MasterHandler(server.AbstractServerHandler, c_common.WazuhCommon):
    """
    Handles incoming requests and sync processes with a worker
    """
    def __init__(self, **kwargs):
        """
        Class constructor
        :param kwargs: Arguments for the parent class constructor
        """
        super().__init__(**kwargs, tag="Worker")
        # sync status variables. Used to prevent sync process from overlapping.
        self.sync_integrity_free = True  # the worker isn't currently synchronizing integrity
        self.sync_extra_valid_free = True
        self.sync_agent_info_free = True
        # sync status variables. Used in cluster_control -i and GET/cluster/healthcheck
        self.sync_integrity_status = {'date_start_master': "n/a", 'date_end_master': "n/a",
                                      'total_files': {'missing': 0, 'shared': 0, 'extra': 0, 'extra_valid': 0}}
        self.sync_agent_info_status = {'date_start_master': "n/a", 'date_end_master': "n/a",
                                       'total_agentinfo': 0}
        self.sync_extra_valid_status = {'date_start_master': "n/a", 'date_end_master': "n/a",
                                        'total_agentgroups': 0}
        # variables which will be filled when the worker sends the hello request
        self.version = ""
        self.cluster_name = ""
        self.node_type = ""
        # dictionary to save loggers for each sync task
        self.task_loggers = {}

    def to_dict(self):
        """
        Returns worker healthcheck information
        """
        return {'info': {'name': self.name, 'type': self.node_type, 'version': self.version, 'ip': self.ip},
                'status': {'sync_integrity_free': self.sync_integrity_free, 'last_sync_integrity': self.sync_integrity_status,
                           'sync_agentinfo_free': self.sync_agent_info_free, 'last_sync_agentinfo': self.sync_agent_info_status,
                           'sync_extravalid_free': self.sync_extra_valid_free, 'last_sync_agentgroups': self.sync_extra_valid_status,
                           'last_keep_alive': self.last_keepalive}}

    def process_request(self, command: bytes, data: bytes) -> Tuple[bytes, bytes]:
        """
        Defines all available commands that can be received from a worker node
        :param command: received command
        :param data: received payload
        :return: response
        """
        self.logger.debug("Command received: {}".format(command))
        if command == b'sync_i_w_m_p' or command == b'sync_e_w_m_p' or command == b'sync_a_w_m_p':
            return self.get_permission(command)
        elif command == b'sync_i_w_m' or command == b'sync_e_w_m' or command == b'sync_a_w_m':
            return self.setup_sync_integrity(command)
        elif command == b'sync_i_w_m_e' or command == b'sync_e_w_m_e' or command == b'sync_a_w_m_e':
            return self.end_receiving_integrity_checksums(data.decode())
        elif command == b'sync_i_w_m_r' or command == b'sync_e_w_m_r' or command == b'sync_a_w_m_r':
            return self.process_sync_error_from_worker(command, data)
        elif command == b'dapi':
            self.server.dapi.add_request(self.name.encode() + b'*' + data)
            return b'ok', b'Added request to API requests queue'
        elif command == b'dapi_res':
            return self.process_dapi_res(data)
        elif command == b'dapi_cluster':
            return self.process_dapi_cluster(data)
        elif command == b'dapi_err':
            dapi_client, error_msg = data.split(b' ', 1)
            asyncio.create_task(self.server.local_server.clients[dapi_client.decode()].send_request(command, error_msg,
                                                                                                    command))
            return b'ok', b'DAPI error forwarded to worker'
        elif command == b'get_nodes':
            cmd, res = self.get_nodes(json.loads(data))
            return cmd, json.dumps(res).encode()
        elif command == b'get_health':
            cmd, res = self.get_health(json.loads(data))
            return cmd, json.dumps(res).encode()
        else:
            return super().process_request(command, data)

    async def execute(self, command: bytes, data: bytes, wait_for_complete: bool) -> str:
        """
        Sends a distributed API request and wait for a response in command dapi_res. Methods here are the same
        as the ones defined in LocalServerHandlerMaster.

        :param command: Command to execute
        :param data: Data to send
        :param wait_for_complete: Raise a timeout exception or not
        :return: The request response
        """
        request_id = str(random.randint(0, 2**10 - 1))
        # create an event to wait for the response
        self.server.pending_api_requests[request_id] = {'Event': asyncio.Event(), 'Response': ''}

        if command == b'dapi_forward':
            client, request = data.split(b' ', 1)
            client = client.decode()
            if client == 'fw_all_nodes':
                for worker in self.server.clients.values():
                    result = (await worker.send_request(b'dapi', request_id.encode() + b' ' + request)).decode()
            elif client in self.server.clients:
                result = (await self.server.clients[client].send_request(b'dapi', request_id.encode() + b' ' + request)).decode()
            else:
                raise WazuhException(3022, client)
        else:
            result = (await self.send_request(b'dapi', request_id.encode() + b' ' + data)).decode()

        if result.startswith('Error'):
            request_result = json.dumps({'error': 3009, 'message': result})
        else:
            if command == b'dapi' or command == b'dapi_forward':
                try:
                    timeout = None if wait_for_complete \
                                   else self.cluster_items['intervals']['communication']['timeout_api_request']
                    await asyncio.wait_for(self.server.pending_api_requests[request_id]['Event'].wait(), timeout=timeout)
                    request_result = self.server.pending_api_requests[request_id]['Response']
                except asyncio.TimeoutError:
                    request_result = json.dumps({'error': 3000, 'message': 'Timeout exceeded'})
            else:
                request_result = result
        return request_result

    def hello(self, data: bytes) -> Tuple[bytes, bytes]:
        """
        Processes "hello" command sent by a worker right after it connects to the server. It also initializes
        the task loggers.

        :param data: Node name, cluster name, node type and wazuh version all separated by spaces.
        :return: response command and payload.
        """
        name, cluster_name, node_type, version = data.split(b' ')
        cmd, payload = super().hello(name)

        self.task_loggers = {'Integrity': self.setup_task_logger('Integrity'),
                             'Extra valid': self.setup_task_logger('Extra valid'),
                             'Agent info': self.setup_task_logger('Agent info')}

        self.version, self.cluster_name, self.node_type = version.decode(), cluster_name.decode(), node_type.decode()

        if self.cluster_name != self.server.configuration['name']:
            cmd, payload = b'err', b'Worker does not belong to the same cluster'
        elif self.version != metadata.__version__:
            cmd, payload = b'err', b'Worker and master versions are not the same'

        worker_dir = '{}/queue/cluster/{}'.format(common.ossec_path, self.name)
        if cmd == b'ok' and not os.path.exists(worker_dir):
            utils.mkdir_with_mode(worker_dir)
        return cmd, payload

    def get_manager(self):
        """
        Returns the Master object that created this MasterHandler. Used in the class WazuhCommon.
        :return: a Master object
        """
        return self.server

    def process_dapi_res(self, data: bytes) -> Tuple[bytes, bytes]:
        """
        Processes a DAPI response coming from a worker node. This function is called when the master received a
        "dapi_res" command. The response has been previously sent using a send_string so this method only receives
        the string ID.

        :param data: request ID and response ID separated by a space (' ')
        :return: confirmation message
        """
        req_id, string_id = data.split(b' ', 1)
        req_id = req_id.decode()
        if req_id in self.server.pending_api_requests:
            self.server.pending_api_requests[req_id]['Response'] = self.in_str[string_id].payload.decode()
            self.server.pending_api_requests[req_id]['Event'].set()
            return b'ok', b'Forwarded response'
        elif req_id in self.server.local_server.clients:
            asyncio.create_task(self.forward_dapi_response(data))
            return b'ok', b'Response forwarded to worker'
        else:
            self.logger.error("Could not forward request to {}. Connection not available.".format(req_id))
            return b'err', b'Could not forward request, connection is not available'

    def process_dapi_cluster(self, arguments: bytes) -> Tuple[bytes, bytes]:
        """
        Executes GET/cluster/healthcheck, GET/cluster/nodes or GET/cluster/nodes/:node_id requests requested from a
        worker node.
        :param arguments: Request arguments
        :return: Response
        """
        api_call_info = json.loads(arguments.decode())
        del api_call_info['arguments']['wait_for_complete']
        if api_call_info['function'] == '/cluster/healthcheck':
            filter_node = None if 'filter_node' not in api_call_info['arguments'] else \
                               [api_call_info['arguments']['filter_node']]
            cmd, res = self.get_health(filter_node)
        else:
            cmd, res = self.get_nodes(api_call_info['arguments'])
            if api_call_info['function'] == '/cluster/nodes/:node_name':
                res = res['items'][0] if len(res['items']) > 0 else {}
        return cmd, json.dumps({'error': 0, 'data': res}).encode()

    def get_nodes(self, arguments: Dict) -> Tuple[bytes, Dict]:
        """
        Processes get_nodes request.
        :param arguments: Arguments to use in get_connected_nodes function (filter, sort, etc)
        :return: a JSON object containing all nodes information
        """
        return b'ok', self.server.get_connected_nodes(**arguments)

    def get_health(self, filter_nodes: Dict) -> Tuple[bytes, Dict]:
        """
        Processes get_health request.
        :param filter_nodes: Whether to filter by a node or return all health information
        :return: Health information in a JSON object
        """
        return b'ok', self.server.get_health(filter_nodes)

    def get_permission(self, sync_type: bytes) -> Tuple[bytes, bytes]:
        """
        Gets whether a sync process is in progress or not
        :param sync_type: sync process to check
        :return: True if it's free and False if it's in progress
        """
        if sync_type == b'sync_i_w_m_p':
            permission = self.sync_integrity_free
        elif sync_type == b'sync_e_w_m_p':
            permission = self.sync_extra_valid_free
        elif sync_type == b'sync_a_w_m_p':
            permission = self.sync_agent_info_free
        else:
            permission = False

        return b'ok', str(permission).encode()

    def setup_sync_integrity(self, sync_type: bytes) -> Tuple[bytes, bytes]:
        """
        Starts synchronization process.
        :param sync_type: Sync process to start
        :return: confirmation message
        """
        if sync_type == b'sync_i_w_m':
            self.sync_integrity_free, sync_function = False, ReceiveIntegrityTask
        elif sync_type == b'sync_e_w_m':
            self.sync_extra_valid_free, sync_function = False, ReceiveExtraValidTask
        elif sync_type == b'sync_a_w_m':
            self.sync_agent_info_free, sync_function = False, ReceiveAgentInfoTask
        else:
            sync_function = None

        return super().setup_receive_file(sync_function)

    def process_sync_error_from_worker(self, command: bytes, error_msg: bytes) -> Tuple[bytes, bytes]:
        """
        The worker reports an error during the synchronization process
        :param command: Specifies synchronization process where the error happened
        :param error_msg: error information
        :return: Confirmation message
        """
        if command == b'sync_i_w_m_r':
            sync_type, self.sync_integrity_free = "Integrity", True
        elif command == b'sync_e_w_m_r':
            sync_type, self.sync_extra_valid_free = "Extra valid", True
        else:  # command == b'sync_a_w_m_r'
            sync_type, self.sync_agent_info_free = "Agent status", True

        self.logger.error("Worker reported an error synchronizing {}: {}".format(sync_type, error_msg.decode()))
        return b'ok', b'Error received'

    def end_receiving_integrity_checksums(self, task_and_file_names: str) -> Tuple[bytes, bytes]:
        """
        Finishes receiving a file and starts the function to process it
        :param task_and_file_names: Task ID awaiting the file and the filename separated by a space
        :return: confirmation message
        """
        return super().end_receiving_file(task_and_file_names)

    async def sync_worker_files(self, task_name: str, received_file: asyncio.Event, logger):
        """
        Waits until the master sends the files to update and then updates the necessary ones
        :param task_name: Task holding a lock while the files are not received
        :param received_file: Filename of the received file
        :param logger: logger to use (can't use self since we'll use one of the task loggers)
        :return: None
        """
        logger.info("Waiting to receive zip file from worker")
        await asyncio.wait_for(received_file.wait(),
                               timeout=self.cluster_items['intervals']['communication']['timeout_receiving_file'])
        received_filename = self.sync_tasks[task_name].filename
        if received_filename == 'Error':
            logger.info("Stopping synchronization process: worker files weren't correctly received.")
            return

        logger.debug("Received file from worker: '{}'".format(received_filename))

        files_checksums, decompressed_files_path = await cluster.decompress_files(received_filename)
        logger.info("Analyzing worker files: Received {} files to check.".format(len(files_checksums)))
        await self.process_files_from_worker(files_checksums, decompressed_files_path, logger)

    async def sync_extra_valid(self, task_name: str, received_file: asyncio.Event):
        """
        Function called to do the extra valid sync process.
        It sets up necessary parameters for sync_worker_files function.

        :param task_name: Task name in charge of doing the sync process
        :param received_file: Received filename containing information to sync
        :return: None
        """
        extra_valid_logger = self.task_loggers['Extra valid']
        self.sync_extra_valid_status['date_start_master'] = str(datetime.now())
        await self.sync_worker_files(task_name, received_file, extra_valid_logger)
        self.sync_extra_valid_free = True
        self.sync_extra_valid_status['date_end_master'] = str(datetime.now())

    async def sync_agent_info(self, task_name: str, received_file: asyncio.Event):
        """
        Function called to do the agent info sync process.
        It sets up necessary parameters for sync_worker_files function.

        :param task_name: Task name in charge of doing the sync process
        :param received_file: Received filename containing information to sync
        :return: None
        """
        agent_info_logger = self.task_loggers['Agent info']
        self.sync_agent_info_status['date_start_master'] = str(datetime.now())
        await self.sync_worker_files(task_name, received_file, agent_info_logger)
        self.sync_agent_info_free = True
        self.sync_agent_info_status['date_end_master'] = str(datetime.now())

    async def sync_integrity(self, task_name: str, received_file: asyncio.Event) -> bytes:
        """
        Function called to do the integrity sync process.
        It waits until the worker sends its integrity checksums and then it sends the necessary files to update.

        :param task_name: Task name in charge of doing the sync process
        :param received_file: Received filename containing information to sync
        :return: a message specifying synchronization result
        """
        logger = self.task_loggers['Integrity']

        self.sync_integrity_status['date_start_master'] = str(datetime.now())

        logger.info("Waiting to receive zip file from worker")
        await asyncio.wait_for(received_file.wait(),
                               timeout=self.cluster_items['intervals']['communication']['timeout_receiving_file'])
        received_filename = self.sync_tasks[task_name].filename
        if received_filename == 'Error':
            logger.info("Stopping synchronization process: worker files weren't correctly received.")
            return
        logger.debug("Received file from worker: '{}'".format(received_filename))

        files_checksums, decompressed_files_path = await cluster.decompress_files(received_filename)
        logger.info("Analyzing worker integrity: Received {} files to check.".format(len(files_checksums)))

        # classify files in shared, missing, extra and extra valid.
        worker_files_ko, counts = cluster.compare_files(self.server.integrity_control, files_checksums, self.name)

        # health check
        self.sync_integrity_status['total_files'] = counts
        shutil.rmtree(decompressed_files_path)

        if not functools.reduce(operator.add, map(len, worker_files_ko.values())):
            logger.info("Analyzing worker integrity: Files checked. There are no KO files.")
            result = await self.send_request(command=b'sync_m_c_ok', data=b'')
        else:
            logger.info("Analyzing worker integrity: Files checked. There are KO files.")

            # Compress data: master files (only KO shared and missing)
            logger.debug("Analyzing worker integrity: Files checked. Compressing KO files.")
            master_files_paths = worker_files_ko['shared'].keys() | worker_files_ko['missing'].keys()
            compressed_data = cluster.compress_files(self.name, master_files_paths, worker_files_ko)

            try:
                logger.info("Analyzing worker integrity: Files checked. KO files compressed.")
                task_name = await self.send_request(command=b'sync_m_c', data=b'')
                if task_name.startswith(b'Error'):
                    logger.error(task_name.decode())
                    return task_name

                result = await self.send_file(compressed_data)
            finally:
                os.unlink(compressed_data)

            if result.startswith(b'Error'):
                self.logger.error("Error sending files information: {}".format(result.decode()))
                result = await self.send_request(command=b'sync_m_c_e', data=task_name + b' ' + b'Error')
            else:
                result = await self.send_request(command=b'sync_m_c_e',
                                                 data=task_name + b' ' + compressed_data.replace(common.ossec_path, '').encode())

            if result.startswith(b'Error'):
                self.logger.error(result.decode())

        self.sync_integrity_status['date_end_master'] = str(datetime.now())
        self.sync_integrity_free = True
        logger.info("Finished integrity synchronization.")
        return result

<<<<<<< HEAD
    def process_files_from_worker(self, files_checksums: Dict, decompressed_files_path: str, logger):
        """
        Iterates over received files from worker and updates the local ones
        :param files_checksums: A dictionary containing file metadata
        :param decompressed_files_path: Filepath of the decompressed received zipfile
        :param logger: The logger to use
        :return: None
        """
        def update_file(name: str, data: Dict):
            """
            Updates a file from the worker. It checks the modification date to decide whether to update it or not.
            If it's a merged file, it unmerges it.
            :param name: Filename to update
            :param data: File metadata
            :return: None
            """
=======
    async def process_files_from_worker(self, files_checksums: Dict, decompressed_files_path: str, logger):
        async def update_file(name, data):
>>>>>>> 421c4fd9
            # Full path
            full_path, error_updating_file, n_merged_files = common.ossec_path + name, False, 0

            # Cluster items information: write mode and permissions
            lock_full_path = "{}/queue/cluster/lockdir/{}.lock".format(common.ossec_path, os.path.basename(full_path))
            lock_file = open(lock_full_path, 'a+')
            try:
                fcntl.lockf(lock_file, fcntl.LOCK_EX)
                if os.path.basename(name) == 'client.keys':
                    self.logger.warning("Client.keys received in a master node")
                    raise WazuhException(3007)
                if data['merged']:
                    is_agent_info = data['merge_type'] == 'agent-info'
                    if is_agent_info:
                        self.sync_agent_info_status['total_agent_info'] = len(agent_ids)
                    else:
                        self.sync_extra_valid_status['total_extra_valid'] = len(agent_ids)
                    for file_path, file_data, file_time in cluster.unmerge_agent_info(data['merge_type'],
                                                                                      decompressed_files_path,
                                                                                      data['merge_name']):
                        full_unmerged_name = os.path.join(common.ossec_path, file_path)
                        tmp_unmerged_path = os.path.join(common.ossec_path, 'queue/cluster', self.name, os.path.basename(file_path))
                        try:
                            if is_agent_info:
                                agent_name_re = re.match(r'(^.+)-(.+)$', os.path.basename(file_path))
                                agent_name = agent_name_re.group(1) if agent_name_re else os.path.basename(file_path)
                                if agent_name not in agent_names:
                                    n_errors['warnings'][data['cluster_item_key']] = 1 \
                                        if n_errors['warnings'].get(data['cluster_item_key']) is None \
                                        else n_errors['warnings'][data['cluster_item_key']] + 1

                                    self.logger.debug2("Received status of an non-existent agent '{}'".format(agent_name))
                                    continue
                            else:
                                agent_id = os.path.basename(file_path)
                                if agent_id not in agent_ids:
                                    n_errors['warnings'][data['cluster_item_key']] = 1 \
                                        if n_errors['warnings'].get(data['cluster_item_key']) is None \
                                        else n_errors['warnings'][data['cluster_item_key']] + 1

                                    self.logger.debug2("Received group of an non-existent agent '{}'".format(agent_id))
                                    continue

                            try:
                                mtime = datetime.strptime(file_time, '%Y-%m-%d %H:%M:%S.%f')
                            except ValueError:
                                mtime = datetime.strptime(file_time, '%Y-%m-%d %H:%M:%S')

                            if os.path.isfile(full_unmerged_name):

                                local_mtime = datetime.utcfromtimestamp(int(os.stat(full_unmerged_name).st_mtime))
                                # check if the date is older than the manager's date
                                if local_mtime > mtime:
                                    logger.debug2("Receiving an old file ({})".format(file_path))
                                    continue

                            with open(tmp_unmerged_path, 'wb') as f:
                                f.write(file_data)

                            mtime_epoch = timegm(mtime.timetuple())
                            os.utime(tmp_unmerged_path, (mtime_epoch, mtime_epoch))  # (atime, mtime)
                            os.chown(tmp_unmerged_path, common.ossec_uid, common.ossec_gid)
                            os.chmod(tmp_unmerged_path, self.cluster_items['files'][data['cluster_item_key']]['permissions'])
                            os.rename(tmp_unmerged_path, full_unmerged_name)
                        except Exception as e:
                            self.logger.error("Error updating agent group/status ({}): {}".format(tmp_unmerged_path, e))
                            if is_agent_info:
                                self.sync_agent_info_status['total_agent_info'] -= 1
                            else:
                                self.sync_extra_valid_status['total_extra_valid'] -= 1

                            n_errors['errors'][data['cluster_item_key']] = 1 \
                                if n_errors['errors'].get(data['cluster_item_key']) is None \
                                else n_errors['errors'][data['cluster_item_key']] + 1
                        await asyncio.sleep(0.0001)

                else:
                    zip_path = "{}{}".format(decompressed_files_path, name)
                    os.chown(zip_path, common.ossec_uid, common.ossec_gid)
                    os.chmod(zip_path, self.cluster_items['files'][data['cluster_item_key']]['permissions'])
                    os.rename(zip_path, full_path)

            except WazuhException as e:
                logger.debug2("Warning updating file '{}': {}".format(name, e))
                error_tag = 'warnings'
                error_updating_file = True
            except Exception as e:
                logger.debug2("Error updating file '{}': {}".format(name, e))
                error_tag = 'errors'
                error_updating_file = True

            if error_updating_file:
                n_errors[error_tag][data['cluster_item_key']] = 1 if not n_errors[error_tag].get(
                    data['cluster_item_key']) \
                    else n_errors[error_tag][data['cluster_item_key']] + 1

            fcntl.lockf(lock_file, fcntl.LOCK_UN)
            lock_file.close()

        # tmp path
        tmp_path = "/queue/cluster/{}/tmp_files".format(self.name)
        n_merged_files = 0
        n_errors = {'errors': {}, 'warnings': {}}

        # create temporary directory for lock files
        lock_directory = "{}/queue/cluster/lockdir".format(common.ossec_path)
        if not os.path.exists(lock_directory):
            utils.mkdir_with_mode(lock_directory)

        try:
            agents = Agent.get_agents_overview(select={'fields': ['name']}, limit=None)['items']
            agent_names = set(map(operator.itemgetter('name'), agents))
            agent_ids = set(map(operator.itemgetter('id'), agents))
        except Exception as e:
            logger.debug2("Error getting agent ids and names: {}".format(e))
            agent_names, agent_ids = {}, {}

        try:
            for filename, data in files_checksums.items():
                await update_file(data=data, name=filename)

            shutil.rmtree(decompressed_files_path)

        except Exception as e:
            self.logger.error("Error updating worker files: '{}'.".format(e))
            raise e

        if sum(n_errors['errors'].values()) > 0:
            logger.error("Errors updating worker files: {}".format(' | '.join(
                ['{}: {}'.format(key, value) for key, value
                 in n_errors['errors'].items()])
            ))
        if sum(n_errors['warnings'].values()) > 0:
            for key, value in n_errors['warnings'].items():
                if key == '/queue/agent-info/':
                    logger.debug2("Received {} agent statuses for non-existent agents. Skipping.".format(value))
                elif key == '/queue/agent-groups/':
                    logger.debug2("Received {} group assignments for non-existent agents. Skipping.".format(value))

    def get_logger(self, logger_tag: str = ''):
        """
        Returns a logger
        :param logger_tag: logger task to return. If empty, it will return main class logger.
        :return: A logger
        """
        if logger_tag == '' or logger_tag not in self.task_loggers:
            return self.logger
        else:
            return self.task_loggers[logger_tag]

    def connection_lost(self, exc):
        """
        Connection with the worker node has been lost
        :param exc: In case the connection was lost due to an exception, it will be available on this parameter
        :return: None
        """
        super().connection_lost(exc)
        # cancel all pending tasks
        self.logger.info("Cancelling pending tasks.")
        for pending_task in self.sync_tasks.values():
            pending_task.task.cancel()


class Master(server.AbstractServer):
    """
    Creates the server. Handles multiple clients and DAPI requests.
    """
    def __init__(self, **kwargs):
        super().__init__(**kwargs, tag="Master")
        self.integrity_control = {}
        self.tasks.append(self.file_status_update)
        self.handler_class = MasterHandler
        self.dapi = dapi.APIRequestQueue(server=self)
        self.tasks.append(self.dapi.run)
        # pending API requests waiting for a response
        self.pending_api_requests = {}

    def to_dict(self) -> Dict:
        """
        Returns the master's healthcheck information
        :return: A dictionary
        """
        return {'info': {'name': self.configuration['node_name'], 'type': self.configuration['node_type'],
                'version': metadata.__version__, 'ip': self.configuration['nodes'][0]}}

    async def file_status_update(self):
        """
        Asynchronous task that updates integrity files checksum every
        self.cluster_items['intervals']['master']['recalculate_integrity'] seconds
        :return: None
        """
        file_integrity_logger = self.setup_task_logger("File integrity")
        while True:
            file_integrity_logger.debug("Calculating")
            try:
                self.integrity_control = cluster.get_files_status('master', self.configuration['node_name'])
            except Exception as e:
                file_integrity_logger.error("Error calculating file integrity: {}".format(e))
            file_integrity_logger.debug("Calculated.")

            await asyncio.sleep(self.cluster_items['intervals']['master']['recalculate_integrity'])

    def get_health(self, filter_node) -> Dict:
        """
        Return healthcheck data

        :param filter_node: Node to filter by
        :return: Dictionary
        """
        workers_info = {key: val.to_dict() for key, val in self.clients.items()
                        if filter_node is None or filter_node == {} or key in filter_node}
        n_connected_nodes = len(workers_info)
        if filter_node is None or self.configuration['node_name'] in filter_node:
            workers_info.update({self.configuration['node_name']: self.to_dict()})

        # Get active agents by node and format last keep alive date format
        for node_name in workers_info.keys():
            workers_info[node_name]["info"]["n_active_agents"] = Agent.get_agents_overview(filters={'status': 'Active', 'node_name': node_name})['totalItems']
            if workers_info[node_name]['info']['type'] != 'master':
                workers_info[node_name]['status']['last_keep_alive'] = str(
                    datetime.fromtimestamp(workers_info[node_name]['status']['last_keep_alive']))

        return {"n_connected_nodes": n_connected_nodes, "nodes": workers_info}

    def get_node(self) -> Dict:
        """
        Returns basic information about the worker node. Used in the GET/cluster/node API call
        :return: A dictionary with basic node information
        """
        return {'type': self.configuration['node_type'], 'cluster': self.configuration['name'],
                'node': self.configuration['node_name']}<|MERGE_RESOLUTION|>--- conflicted
+++ resolved
@@ -507,8 +507,7 @@
         logger.info("Finished integrity synchronization.")
         return result
 
-<<<<<<< HEAD
-    def process_files_from_worker(self, files_checksums: Dict, decompressed_files_path: str, logger):
+    async def process_files_from_worker(self, files_checksums: Dict, decompressed_files_path: str, logger):
         """
         Iterates over received files from worker and updates the local ones
         :param files_checksums: A dictionary containing file metadata
@@ -516,7 +515,7 @@
         :param logger: The logger to use
         :return: None
         """
-        def update_file(name: str, data: Dict):
+        async def update_file(name: str, data: Dict):
             """
             Updates a file from the worker. It checks the modification date to decide whether to update it or not.
             If it's a merged file, it unmerges it.
@@ -524,10 +523,6 @@
             :param data: File metadata
             :return: None
             """
-=======
-    async def process_files_from_worker(self, files_checksums: Dict, decompressed_files_path: str, logger):
-        async def update_file(name, data):
->>>>>>> 421c4fd9
             # Full path
             full_path, error_updating_file, n_merged_files = common.ossec_path + name, False, 0
 
