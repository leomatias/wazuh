--- conflicted
+++ resolved
@@ -54,53 +54,9 @@
               "definition": "technicalRule"
             }
           },
-<<<<<<< HEAD
           "policies": [
             2, 1, 8, 5, 4
           ],
-=======
-          "policies": [{
-            "id": 11,
-            "name": "wazuhPolicy",
-            "policy": {
-              "actions": ["*:*"],
-              "resources": ["*:*"],
-              "effect": "allow"
-            }
-          }, {
-            "id": 12,
-            "name": "wazuh-wuiPolicy",
-            "policy": {
-              "actions": ["agent:create"],
-              "effect": "allow",
-              "resources": ["agent:id:001", "agent:id:002", "agent:id:003"]
-            }
-          }, {
-            "id": 14,
-            "name": "administratorPolicy",
-            "policy": {
-              "actions": ["agent:update", "agent:delete"],
-              "effect": "allow",
-              "resources": ["agent:id:*"]
-            }
-          }, {
-            "id": 15,
-            "name": "normalPolicy",
-            "policy": {
-              "actions": ["agent:update", "agent:delete"],
-              "effect": "deny",
-              "resources": ["agent:id:*"]
-            }
-          }, {
-            "id": 18,
-            "name": "policy2",
-            "policy": {
-              "actions": ["role:read"],
-              "effect": "allow",
-              "resources": ["role:id:1"]
-            }
-          }],
->>>>>>> f051c092
           "users": ["rbac"]
         }],
         "failed_items": {
@@ -113,7 +69,6 @@
     {
       "params": {
         "role_id": [
-<<<<<<< HEAD
           "3"
         ],
         "policy_ids": [
@@ -142,9 +97,6 @@
       "params": {
         "role_id": [
           "4"
-=======
-          "11"
->>>>>>> f051c092
         ],
         "policy_ids": [
           "14", "16", "99"
@@ -159,37 +111,9 @@
               "definition": "administratorRule"
             }
           },
-<<<<<<< HEAD
           "policies": [
             5, 4, 6
           ],
-=======
-          "policies": [{
-            "id": 14,
-            "name": "administratorPolicy",
-            "policy": {
-              "actions": ["agent:update", "agent:delete"],
-              "effect": "allow",
-              "resources": ["agent:id:*"]
-            }
-          }, {
-            "id": 15,
-            "name": "normalPolicy",
-            "policy": {
-              "actions": ["agent:update", "agent:delete"],
-              "effect": "deny",
-              "resources": ["agent:id:*"]
-            }
-          }, {
-            "id": 16,
-            "name": "ossecPolicy",
-            "policy": {
-              "actions": ["role:read"],
-              "effect": "allow",
-              "resources": ["role:id:*"]
-            }
-          }],
->>>>>>> f051c092
           "users": ["normal", "rbac"]
         }],
         "failed_items": {
@@ -258,37 +182,9 @@
               "definition": "technicalRule"
             }
           },
-<<<<<<< HEAD
           "policies": [
             2, 1, 8
           ],
-=======
-          "policies": [{
-            "id": 11,
-            "name": "wazuhPolicy",
-            "policy": {
-              "actions": ["*:*"],
-              "resources": ["*:*"],
-              "effect": "allow"
-            }
-          }, {
-            "id": 12,
-            "name": "wazuh-wuiPolicy",
-            "policy": {
-              "actions": ["agent:create"],
-              "effect": "allow",
-              "resources": ["agent:id:001", "agent:id:002", "agent:id:003"]
-            }
-          }, {
-            "id": 18,
-            "name": "policy2",
-            "policy": {
-              "actions": ["role:read"],
-              "effect": "allow",
-              "resources": ["role:id:1"]
-            }
-          }],
->>>>>>> f051c092
           "users": ["rbac"]
         }],
         "failed_items": {
@@ -313,102 +209,7 @@
             "id": 13,
             "name": "ossec",
             "policies": [
-<<<<<<< HEAD
               8, 7, 10, 9, 1, 3, 4
-=======
-              {
-                "id": 11,
-                "name": "wazuhPolicy",
-                "policy": {
-                  "actions": [
-                    "*:*"
-                  ],
-                  "effect": "allow",
-                  "resources": [
-                    "*:*"
-                  ]
-                }
-              },
-              {
-                "id": 13,
-                "name": "technicalPolicy",
-                "policy": {
-                  "actions": [
-                    "agent:create"
-                  ],
-                  "effect": "allow",
-                  "resources": [
-                    "*:*:*"
-                  ]
-                }
-              },
-              {
-                "id": 14,
-                "name": "administratorPolicy",
-                "policy": {
-                  "actions": [
-                    "agent:update",
-                    "agent:delete"
-                  ],
-                  "effect": "allow",
-                  "resources": [
-                    "agent:id:*"
-                  ]
-                }
-              },
-              {
-                "id": 17,
-                "name": "policy1",
-                "policy": {
-                  "actions": [
-                    "role:read"
-                  ],
-                  "effect": "deny",
-                  "resources": [
-                    "role:id:*"
-                  ]
-                }
-              },
-              {
-                "id": 18,
-                "name": "policy2",
-                "policy": {
-                  "actions": [
-                    "role:read"
-                  ],
-                  "effect": "allow",
-                  "resources": [
-                    "role:id:1"
-                  ]
-                }
-              },
-              {
-                "id": 19,
-                "name": "policy3",
-                "policy": {
-                  "actions": [
-                    "policy:read"
-                  ],
-                  "effect": "allow",
-                  "resources": [
-                    "policy:id:1"
-                  ]
-                }
-              },
-              {
-                "id": 20,
-                "name": "policy4",
-                "policy": {
-                  "actions": [
-                    "policy:delete"
-                  ],
-                  "effect": "deny",
-                  "resources": [
-                    "policy:id:*"
-                  ]
-                }
-              }
->>>>>>> f051c092
             ],
             "rule": {
               "MATCH": {
