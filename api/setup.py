--- conflicted
+++ resolved
@@ -25,15 +25,9 @@
             "python-jose[cryptography]==3.0.1",
             "setuptools>=21.0.0",
             "sqlalchemy==1.3.0",
-<<<<<<< HEAD
-            # "uWSGI==2.0.18",
-            "defusedxml>=0.6.0"
-=======
-            "uWSGI==2.0.18",
             "defusedxml==0.6.0",
             "flask-sqlalchemy==2.4.0",
             "flask-migrate==2.5.1"
->>>>>>> 96410928
             ]
 
 setup(
