--- conflicted
+++ resolved
@@ -808,14 +808,8 @@
         Authorization: "Bearer {test_login_token}"
       params:
         group_id: 'wrong_group'
-<<<<<<< HEAD
     response: &resource_not_found_group
       status_code: 404
-=======
-        list_agents: 'all'
-    response:
-      status_code: 400
->>>>>>> 4d8eb3b4
       json:
         code: 1710
 
