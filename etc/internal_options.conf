# internal_options.conf, Daniel B. Cid (dcid @ ossec.net).
#
# DO NOT TOUCH THIS FILE. The default configuration
# is at ossec.conf. More information at:
# https://documentation.wazuh.com
#
# This file should be handled with care. It contain
# run time modifications that can affect the use
# of ossec. Only change it if you know what you
# are doing. Again, look first at ossec.conf
# for most of the things you want to change.


# Analysisd default rule timeframe.
analysisd.default_timeframe=360
# Analysisd stats maximum diff.
analysisd.stats_maxdiff=999000
# Analysisd stats minimum diff.
analysisd.stats_mindiff=1250
# Analysisd stats percentage (how much to differ from average)
analysisd.stats_percent_diff=150
# Analysisd FTS list size.
analysisd.fts_list_size=32
# Analysisd FTS minimum string size.
analysisd.fts_min_size_for_str=14
# Analysisd Enable the firewall log (at logs/firewall/firewall.log)
# 1 to enable, 0 to disable.
analysisd.log_fw=1
# Maximum number of fields in a decoder (order tag)
analysisd.decoder_order_size=256
# Output GeoIP data at JSON alerts
analysisd.geoip_jsonout=0
# Maximum label cache age (margin seconds with no reloading) [0..60]
analysisd.label_cache_maxage=1
# Show hidden labels on alerts
analysisd.show_hidden_labels=0
# Maximum number of file descriptor that Analysisd can open [1024..2147483647]
analysisd.rlimit_nofile=65536
# Minimum output rotate interval. This limits rotation by time and size. [10..86400]
analysisd.min_rotate_interval=600


# Logcollector file loop timeout (check every 2 seconds for file changes)
logcollector.loop_timeout=2

# Logcollector number of attempts to open a log file.
logcollector.open_attempts=8

# Logcollector - If it should accept remote commands from the manager
logcollector.remote_commands=0

# Logcollector - Number of readings before checking files
logcollector.vcheck_files=64

# Logcollector - Maximum number of lines to read from the same file [100..1000000]
# 0. Disable line burst limitation
logcollector.max_lines=10000

# Time to reattempt a socket connection after a failure [1..3600]
logcollector.sock_fail_time=300


# Remoted counter io flush.
remoted.recv_counter_flush=128

# Remoted compression averages printout.
remoted.comp_average_printout=19999

# Verify msg id (set to 0 to disable it)
remoted.verify_msg_id=0

# Don't exit when client.keys empty
remoted.pass_empty_keyfile=1

# Number of shared file sender threads
remoted.sender_pool=8

# Number of parallel request dispatchers
remoted.request_pool=8

# Timeout to reject a new request (seconds) [1..600]
remoted.request_timeout=10

# Timeout for request responses (seconds) [1..3600]
remoted.response_timeout=60

# Retransmission timeout seconds [0..60]
remoted.request_rto_sec=1

# Retransmission timeout milliseconds [0..999]
remoted.request_rto_msec=0

# Max. number of sending attempts [1..16]
remoted.max_attempts=4

# Shared files reloading interval (sec) [1..18000]
remoted.shared_reload=10

# Maximum number of file descriptor that Remoted can open [1024..2147483647]
remoted.rlimit_nofile=65536

# Maximum time waiting for a client response in TCP (seconds) [1..60]
remoted.recv_timeout=1

<<<<<<< HEAD
# Keys file reloading latency (seconds) [1..3600]
remoted.keyupdate_interval=10

# Number of parallel worker threads [1..16]
remoted.worker_pool=4

=======
# Merge shared configuration to be broadcasted to agents
# 0. Disable
# 1. Enable (default)
remoted.merge_shared=1
>>>>>>> 87afb992

# Timeout to execute remote requests [1..3600]
execd.request_timeout=60

# Max timeout to lock the restart [0..3600]
execd.max_restart_lock=600

# Maild strict checking (0=disabled, 1=enabled)
maild.strict_checking=1

# Maild grouping (0=disabled, 1=enabled)
# Groups alerts within the same e-mail.
maild.grouping=1

# Maild full subject (0=disabled, 1=enabled)
maild.full_subject=0

# Maild display GeoIP data (0=disabled, 1=enabled)
maild.geoip=1


# Monitord day_wait. Amount of seconds to wait before rotating/compressing/signing [0..600]
# the files.
monitord.day_wait=10

# Monitord compress. (0=do not compress, 1=compress)
monitord.compress=1

# Monitord sign. (0=do not sign, 1=sign)
monitord.sign=1

# Monitord monitor_agents. (0=do not monitor, 1=monitor)
monitord.monitor_agents=1

# Rotate plain and JSON logs daily. (0=no, 1=yes)
monitord.rotate_log=1

# Days to keep old ossec.log files [0..500]
monitord.keep_log_days=31

# Size of internal log files to rotate them (Megabytes) [0..4096]
monitord.size_rotate=512

# Maximum number of rotations per day for internal logs [1..256]
monitord.daily_rotations=12


# Syscheck checking/usage speed. To avoid large cpu/memory
# usage, you can specify how much to sleep after generating
# the checksum of X files. The default is to sleep 2 seconds
# after reading 15 files.
syscheck.sleep=2
syscheck.sleep_after=15

# Syscheck perform a delay when dispatching real-time notifications so it avoids
# triggering on some temporary files like vim edits. (ms) [1..1000]
syscheck.rt_delay=10

# Maximum number of subdirectories monitorized for realtime on windows [256..1024]
syscheck.max_fd_win_rt=256

# Rootcheck checking/usage speed. The default is to sleep 50 milliseconds
# per each PID or suspictious port.
rootcheck.sleep=50

# Time since the agent buffer is full to consider events flooding
agent.tolerance=15
# Level of occupied capacity in Agent buffer to trigger a warning message
agent.warn_level=90
# Level of occupied capacity in Agent buffer to come back to normal state
agent.normal_level=70
# Minimum events per second, configurable at XML settings [1..1000]
agent.min_eps=50
# Interval for agent status file updating (seconds) [0..86400]
# 0 means disabled
agent.state_interval=5

# Maximum time waiting for a server response in TCP (seconds) [1..600]
agent.recv_timeout=60

# Apply remote configuration
# 0. Disabled
# 1. Enabled
agent.remote_conf=1

# Database - maximum number of reconnect attempts
dbd.reconnect_attempts=10

# Wazuh modules - nice value for tasks. Lower value means higher priority
wazuh_modules.task_nice=10

# Wazuh modules - maximum number of events per second sent by each module
wazuh_modules.max_eps=1000

# Wazuh modules - time for a process to quit before killing it [0..3600]
# 0: Kill immediately
wazuh_modules.kill_timeout=10

# Wazuh database module settings

# Synchronize agent database with client.keys
wazuh_database.sync_agents=1

# Synchronize file integrity monitoring data with Syscheck database
wazuh_database.sync_syscheck=0

# Synchronize policy monitoring data with Rootcheck database
wazuh_database.sync_rootcheck=1

# Full data synchronization
# 0. Synchronize only new events (default)
# 1. Synchronize complete Syscheck/Rootcheck database (warning: this could take so much time)
wazuh_database.full_sync=0

# Sync data in real time (supported on Linux only)
# 0. Disabled
# 1. Enabled (default)
wazuh_database.real_time=1

# Time interval between cycles (used only if real time disabled)
# Default: 60 seconds (1 minute). Max: 86400 seconds (1 day)
wazuh_database.interval=60

# Maximum queued events (for inotify)
# 0. Use system default
wazuh_database.max_queued_events=0

# Enable download module
# 0. Disabled
# 1. Enabled (default)
wazuh_download.enabled=1

# Maximum pending connections (1..1024)
wazuh_db.sock_queue_size=128

# Number of worker threads (1..32)
wazuh_db.worker_pool_size=8

# Time margin before committing (1..3600)
wazuh_db.commit_time=60

# Number of allowed open databases before closing (1..4096)
wazuh_db.open_db_limit=64


# Wazuh Command Module - If it should accept remote commands from the manager
wazuh_command.remote_commands=0


# Debug options.
# Debug 0 -> no debug
# Debug 1 -> first level of debug
# Debug 2 -> full debugging

# Windows debug (used by the windows agent)
windows.debug=0

# Syscheck (local, server and unix agent)
syscheck.debug=0

# Remoted (server debug)
remoted.debug=0

# Analysisd (server or local)
analysisd.debug=0

# Log collector (server, local or unix agent)
logcollector.debug=0

# Unix agentd
agent.debug=0

# Wazuh DB debug level
wazuh_db.debug=0

wazuh_modules.debug=0

# Wazuh Cluster debug level
wazuh_clusterd.debug=0

# EOF<|MERGE_RESOLUTION|>--- conflicted
+++ resolved
@@ -102,19 +102,17 @@
 # Maximum time waiting for a client response in TCP (seconds) [1..60]
 remoted.recv_timeout=1
 
-<<<<<<< HEAD
-# Keys file reloading latency (seconds) [1..3600]
-remoted.keyupdate_interval=10
-
-# Number of parallel worker threads [1..16]
-remoted.worker_pool=4
-
-=======
 # Merge shared configuration to be broadcasted to agents
 # 0. Disable
 # 1. Enable (default)
 remoted.merge_shared=1
->>>>>>> 87afb992
+
+# Keys file reloading latency (seconds) [1..3600]
+remoted.keyupdate_interval=10
+
+# Number of parallel worker threads [1..16]
+remoted.worker_pool=4
+
 
 # Timeout to execute remote requests [1..3600]
 execd.request_timeout=60
